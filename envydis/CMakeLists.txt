--- conflicted
+++ resolved
@@ -16,17 +16,13 @@
 
 include_directories(.)
 
-<<<<<<< HEAD
-add_library(envy core.c nv50.c nvc0.c ctx.c fuc.c hwsq.c vp2.c vuc.c macro.c print.c convert.c)
+add_library(envy core.c nv50.c nvc0.c ctx.c fuc.c hwsq.c vp2.c vuc.c macro.c vp1.c print.c convert.c)
 add_library(ed2
 	${FLEX_ed2a_lex_OUTPUTS} ${BISON_ed2a_parse_OUTPUTS} ed2a_funcs.c ed2a_print.c
 	${FLEX_ed2i_lex_OUTPUTS} ${BISON_ed2i_parse_OUTPUTS} ed2i_pre.c ed2i_funcs.c
 	ed2s_hash.c ed2s_symtab.c
 	ed2v_funcs.c
 	ed2_misc.c ed2_parse.c)
-=======
-add_library(envy core.c nv50.c nvc0.c ctx.c fuc.c hwsq.c vp2.c vuc.c macro.c vp1.c print.c)
->>>>>>> 54a90cf6
 
 add_executable(envydis envydis.c)
 add_executable(envyas envyas.c)
