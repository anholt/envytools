/*
 * Copyright (C) 2010-2011 Marcin Kościelnicki <koriakin@0x04.net>
 * Copyright (C) 2011 Paweł Czaplejewicz <pcz@porcupinefactory.org>
 * All Rights Reserved.
 *
 * Permission is hereby granted, free of charge, to any person obtaining a
 * copy of this software and associated documentation files (the "Software"),
 * to deal in the Software without restriction, including without limitation
 * the rights to use, copy, modify, merge, publish, distribute, sublicense,
 * and/or sell copies of the Software, and to permit persons to whom the
 * Software is furnished to do so, subject to the following conditions:
 *
 * The above copyright notice and this permission notice (including the next
 * paragraph) shall be included in all copies or substantial portions of the
 * Software.
 *
 * THE SOFTWARE IS PROVIDED "AS IS", WITHOUT WARRANTY OF ANY KIND, EXPRESS OR
 * IMPLIED, INCLUDING BUT NOT LIMITED TO THE WARRANTIES OF MERCHANTABILITY,
 * FITNESS FOR A PARTICULAR PURPOSE AND NONINFRINGEMENT.  IN NO EVENT SHALL
 * VA LINUX SYSTEMS AND/OR ITS SUPPLIERS BE LIABLE FOR ANY CLAIM, DAMAGES OR
 * OTHER LIABILITY, WHETHER IN AN ACTION OF CONTRACT, TORT OR OTHERWISE,
 * ARISING FROM, OUT OF OR IN CONNECTION WITH THE SOFTWARE OR THE USE OR
 * OTHER DEALINGS IN THE SOFTWARE.
 */

#include "dis-intern.h"

<<<<<<< HEAD
#define F_VP2 1
#define F_VP3 2
=======
#define VP2 1
#define VP3 2
#define VP4 4
#define VP3P VP3|VP4
>>>>>>> 34f4b82c

/*
 * Code target field
 *
 * This field represents a code address and is used for branching and the
 * likes. Target is counted in 32-bit words from the start of microcode.
 */

static struct bitfield ctargoff = { 8, 11 };
static struct bitfield rbrtargoff = { 34, 6, .pcrel = 1 };
#define BTARG atombtarg, &ctargoff
#define CTARG atomctarg, &ctargoff
#define RBRTARG atombtarg, &rbrtargoff

static struct bitfield imm4off = { 12, 4 };
static struct bitfield imm6off = { { 12, 4, 24, 2 } };
static struct bitfield imm12off = { { 8, 8, 20, 4 } };
static struct bitfield imm14off = { { 8, 8, 20, 6 } };
static struct bitfield bimmldoff = { { 12, 4, 20, 6 } };
static struct bitfield bimmldsoff = { { 12, 4, 24, 2 } };
static struct bitfield bimmstoff = { 16, 10 };
static struct bitfield bimmstsoff = { 16, 4, 24, 2 };
#define IMM4 atomimm, &imm4off
#define IMM6 atomimm, &imm6off
#define IMM12 atomimm, &imm12off
#define IMM14 atomimm, &imm14off

/*
 * Register fields
 */

static struct sreg reg_sr[] = {
	{ 0, 0, SR_ZERO },
	{ -1 },
};
static struct sreg pred_sr[] = {
	{ 1, "np0" },
	{ 15, 0, SR_ONE },
	{ -1 },
};
static struct sreg sreg_sr[] = {
	/* 0 */
	/* 1 */
	{ 2, "spidx" },
	/* 3 */
	{ 4, "h2v" },
	{ 5, "v2h" },
	{ 6, "stat" },
	{ 7, "parm" },
	{ 8, "pc" },
	{ 9, "cspos" },
	{ 10, "cstop" },
	{ 11, "rpitab", .vartype = VP2 },
	{ 12, "lhi" },
	{ 13, "llo" },
	{ 14, "pred" },
	{ 15, "icnt" },
	{ 16, "mvxl0" },
	{ 17, "mvyl0" },
	{ 18, "mvxl1" },
	{ 19, "mvyl1" },
	{ 20, "refl0" },
	{ 21, "refl1" },
	{ 22, "rpil0" },
	{ 23, "rpil1" },
	{ 24, "mbflags" },
	{ 25, "qpy" },
	{ 26, "qpc" },
	{ 27, "mbpart" },
	{ 28, "mbxy" },
	{ 29, "mbaddr" },
	{ 30, "mbtype" },
	{ 31, "submbtype", .vartype = VP2 },
	{ -1 },
};

static struct bitfield src1_bf = { 8, 4 };
static struct bitfield srsrc_bf = { 8, 4, 24, 2 };
static struct bitfield src2_bf = { 12, 4 };
static struct bitfield dst_bf = { 16, 4 };
static struct bitfield srdst_bf = { 16, 4, 24, 2 };
static struct bitfield pred_bf = { 20, 4 };
static struct bitfield rbrpred_bf = { 30, 3, .addend = 8 };
static struct reg src1_r = { &src1_bf, "r", .specials = reg_sr };
static struct reg src2_r = { &src2_bf, "r", .specials = reg_sr };
static struct reg dst_r = { &dst_bf, "r", .specials = reg_sr };
static struct reg srdst_r = { &srdst_bf, "sr", .specials = sreg_sr, .always_special = 1 };
static struct reg srsrc_r = { &srsrc_bf, "sr", .specials = sreg_sr, .always_special = 1 };
static struct reg psrc1_r = { &src1_bf, "p", .cool = 1, .specials = pred_sr };
static struct reg psrc2_r = { &src2_bf, "p", .cool = 1, .specials = pred_sr };
static struct reg pdst_r = { &dst_bf, "p", .cool = 1, .specials = pred_sr };
static struct reg pred_r = { &pred_bf, "p", .cool = 1, .specials = pred_sr };
static struct reg rbrpred_r = { &rbrpred_bf, "p", .cool = 1, .specials = pred_sr };
#define SRC1 atomreg, &src1_r
#define SRC2 atomreg, &src2_r
#define DST atomreg, &dst_r
#define SRSRC atomreg, &srsrc_r
#define SRDST atomreg, &srdst_r
#define PSRC1 atomreg, &psrc1_r
#define PSRC2 atomreg, &psrc2_r
#define PDST atomreg, &pdst_r
#define PRED atomreg, &pred_r
#define RBRPRED atomreg, &rbrpred_r

static struct mem dmemldi_m = { "D", 0, &src1_r, &bimmldoff };
static struct mem dmemldis_m = { "D", 0, &src1_r, &bimmldsoff };
static struct mem dmemldr_m = { "D", 0, &src1_r, 0, &src2_r };
static struct mem dmemsti_m = { "D", 0, &src1_r, &bimmstoff };
static struct mem dmemstis_m = { "D", 0, &src1_r, &bimmstsoff };
static struct mem dmemstr_m = { "D", 0, &src1_r, 0, &dst_r };
#define DMEMLDI atommem, &dmemldi_m
#define DMEMLDIS atommem, &dmemldis_m
#define DMEMLDR atommem, &dmemldr_m
#define DMEMSTI atommem, &dmemsti_m
#define DMEMSTIS atommem, &dmemstis_m
#define DMEMSTR atommem, &dmemstr_m

static struct mem b6memldi_m = { "B6", 0, &src1_r, &bimmldoff };
static struct mem b6memldis_m = { "B6", 0, &src1_r, &bimmldsoff };
static struct mem b6memldr_m = { "B6", 0, &src1_r, 0, &src2_r };
static struct mem b6memsti_m = { "B6", 0, &src1_r, &bimmstoff };
static struct mem b6memstis_m = { "B6", 0, &src1_r, &bimmstsoff };
static struct mem b6memstr_m = { "B6", 0, &src1_r, 0, &dst_r };
#define B6MEMLDI atommem, &b6memldi_m
#define B6MEMLDIS atommem, &b6memldis_m
#define B6MEMLDR atommem, &b6memldr_m
#define B6MEMSTI atommem, &b6memsti_m
#define B6MEMSTIS atommem, &b6memstis_m
#define B6MEMSTR atommem, &b6memstr_m

static struct mem b7memldi_m = { "B7", 0, &src1_r, &bimmldoff };
static struct mem b7memldis_m = { "B7", 0, &src1_r, &bimmldsoff };
static struct mem b7memldr_m = { "B7", 0, &src1_r, 0, &src2_r };
static struct mem b7memsti_m = { "B7", 0, &src1_r, &bimmstoff };
static struct mem b7memstis_m = { "B7", 0, &src1_r, &bimmstsoff };
static struct mem b7memstr_m = { "B7", 0, &src1_r, 0, &dst_r };
#define B7MEMLDI atommem, &b7memldi_m
#define B7MEMLDIS atommem, &b7memldis_m
#define B7MEMLDR atommem, &b7memldr_m
#define B7MEMSTI atommem, &b7memsti_m
#define B7MEMSTIS atommem, &b7memstis_m
#define B7MEMSTR atommem, &b7memstr_m

static struct mem pwtldi_m = { "PWT", 0, &src1_r, &bimmldoff };
static struct mem pwtldis_m = { "PWT", 0, &src1_r, &bimmldsoff };
static struct mem pwtldr_m = { "PWT", 0, &src1_r, 0, &src2_r };
#define PWTLDI atommem, &pwtldi_m
#define PWTLDIS atommem, &pwtldis_m
#define PWTLDR atommem, &pwtldr_m

static struct mem vpsti_m = { "VP", 0, &src1_r, &bimmstoff };
static struct mem vpstis_m = { "VP", 0, &src1_r, &bimmstsoff };
static struct mem vpstr_m = { "VP", 0, &src1_r, 0, &dst_r };
#define VPSTI atommem, &vpsti_m
#define VPSTIS atommem, &vpstis_m
#define VPSTR atommem, &vpstr_m

static struct mem o5memsti_m = { "O5", 0, &src1_r, &bimmstoff };
static struct mem o5memstis_m = { "O5", 0, &src1_r, &bimmstsoff };
static struct mem o5memstr_m = { "O5", 0, &src1_r, 0, &dst_r };
#define O5MEMSTI atommem, &o5memsti_m
#define O5MEMSTIS atommem, &o5memstis_m
#define O5MEMSTR atommem, &o5memstr_m

static struct mem i4memldi_m = { "I4", 0, &src1_r, &bimmldoff };
static struct mem i4memldis_m = { "I4", 0, &src1_r, &bimmldsoff };
static struct mem i4memldr_m = { "I4", 0, &src1_r, 0, &src2_r };
#define I4MEMLDI atommem, &i4memldi_m
#define I4MEMLDIS atommem, &i4memldis_m
#define I4MEMLDR atommem, &i4memldr_m

static struct insn tabp[] = {
	{ 0x00f00000, 0x00f00000 },
	{ 0, 0, PRED },
};

static struct insn tabdst[] = {
	{ 0x00000000, 0x10000000, DST },
	{ 0x10000000, 0x14000000, SRDST },
	{ 0x14000000, 0x14000000, DST },
	{ 0, 0, OOPS },
};

static struct insn tabsrc1[] = {
	{ 0x00000000, 0x04000000, SRC1 },
	{ 0x04000000, 0x14000000, SRSRC },
	{ 0x14000000, 0x14000000, SRC1 },
	{ 0, 0, OOPS },
};

static struct insn tabsrc2[] = {
	{ 0x00000000, 0x08000000, SRC2 },
	{ 0x08000000, 0x1c000000, IMM6 },
	{ 0x18000000, 0x1c000000, IMM4 },
	{ 0x0c000000, 0x1c000000, IMM4 },
	{ 0x1c000000, 0x1c000000, IMM6 },
	{ 0, 0, OOPS },
};

static struct insn tablsrc[] = {
	{ 0x00000000, 0x08000000, SRC2 },
	{ 0x08000000, 0x18000000, IMM14 },
	{ 0x18000000, 0x18000000, IMM12 },
	{ 0, 0, OOPS },
};

static struct insn tabspdst[] = {
	{ 0x20000000, 0x20000000, PDST },
	{ 0x00000000, 0x20000000, PRED },
	{ 0, 0, OOPS },
};

static struct insn tabpdst[] = {
	{ 0x00000000, 0x000000e0, N("pand"), T(spdst) },
	{ 0x00000020, 0x000000e0, N("por"), T(spdst) },
	{ 0x00000040, 0x000000e0, T(spdst) },
	{ 0x00000060, 0x00000060 }, // don't modify predicate
	{ 0x00000080, 0x000000e0, N("pandn"), T(spdst) },
	{ 0x000000a0, 0x000000e0, N("porn"), T(spdst) },
	{ 0x000000c0, 0x000000e0, N("pnot"), T(spdst) },
	{ 0, 0, OOPS },
};

static struct insn tabpnot1[] = {
	{ 0, 8 },
	{ 8, 8, N("not") },
	{ 0, 0, OOPS },
};

static struct insn tabpnot2[] = {
	{ 0, 4 },
	{ 4, 4, N("not") },
	{ 0, 0, OOPS },
};

static struct insn tabsop[] = {
	/* control flow block */
	{ 0x28000000, 0x280000ff, N("bra"), BTARG },
	{ 0x28000002, 0x280000ff, N("call"), CTARG },
	{ 0x20000003, 0x200000ff, N("ret") },
	{ 0x00000004, 0x000000ff, N("sleep") },	/* halt everything until there's work to do */
	{ 0x00000005, 0x000000ff, N("wstc"), T(src2) },	/* do nothing until bit #SRC2 of $stat is clear */
	{ 0x00000006, 0x000000ff, U("o06"), T(src2) },

	/* special functions block */
	{ 0x00000020, 0x000000ff, N("clicnt") },	/* reset $icnt to 0 */
	{ 0x00000021, 0x000000ff, U("o21") }, /* ADV */
	{ 0x00000022, 0x000000ff, U("o22") }, /* ADV */
	{ 0x00000023, 0x000000ff, U("o23") }, /* VP2 */
	{ 0x00000024, 0x000000ff, N("mbiread") },	/* read data for current macroblock into registers/memory */
	{ 0x00000025, 0x000000ff, U("o25") }, /* ANEW */
	{ 0x00000026, 0x000000ff, U("o26") }, /* ANEW */
	{ 0x00000028, 0x000000ff, N("mbinext") },	/* advance input to the next macroblock */
	{ 0x00000029, 0x000000ff, N("mvsread") },	/* read data for current macroblock/macroblock pair from input MVSURF */
	{ 0x0000002a, 0x000000ff, N("mvswrite") },	/* write data for current macroblock/macroblock pair to output MVSURF */
	{ 0x0000002b, 0x000000ff, U("o2b") }, /* ADV */
	{ 0x0000002c, 0x000000ff, U("o2c") }, /* ANEW */

	/* predicate block */
	{ 0x00000040, 0x000000e3, N("and"), T(spdst), T(pnot1), PSRC1, T(pnot2), PSRC2 },
	{ 0x00000041, 0x000000e3, N("or"), T(spdst), T(pnot1), PSRC1, T(pnot2), PSRC2 },
	{ 0x00000042, 0x000000e3, N("xor"), T(spdst), T(pnot1), PSRC1, T(pnot2), PSRC2 },
	{ 0x00000043, 0x000000e3, N("nop") },

	/* memory block */
	{ 0x00000080, 0x080000ff, N("st"), DMEMSTR, SRC2 },
	{ 0x08000080, 0x280000ff, N("st"), DMEMSTI, SRC2 },
	{ 0x28000080, 0x280000ff, N("st"), DMEMSTIS, SRC2 },
	{ 0x00000081, 0x080000ff, N("ld"), DST, DMEMLDR },
	{ 0x08000081, 0x280000ff, N("ld"), DST, DMEMLDI },
	{ 0x28000081, 0x280000ff, N("ld"), DST, DMEMLDIS },
	{ 0x00000083, 0x080000ff, N("ld"), DST, PWTLDR },
	{ 0x08000083, 0x280000ff, N("ld"), DST, PWTLDI },
	{ 0x28000083, 0x280000ff, N("ld"), DST, PWTLDIS },
	{ 0x00000084, 0x080000ff, N("st"), VPSTR, SRC2 },
	{ 0x08000084, 0x280000ff, N("st"), VPSTI, SRC2 },
	{ 0x28000084, 0x280000ff, N("st"), VPSTIS, SRC2 },
	{ 0x00000089, 0x080000ff, N("ld4"), DST, I4MEMLDR },
	{ 0x08000089, 0x280000ff, N("ld4"), DST, I4MEMLDI },
	{ 0x28000089, 0x280000ff, N("ld4"), DST, I4MEMLDIS },
	{ 0x0000008a, 0x080000ff, N("st5"), O5MEMSTR, SRC2 },
	{ 0x0800008a, 0x280000ff, N("st5"), O5MEMSTI, SRC2 },
	{ 0x2800008a, 0x280000ff, N("st5"), O5MEMSTIS, SRC2 },
	{ 0x0000008c, 0x080000ff, N("st6"), B6MEMSTR, SRC2 },
	{ 0x0800008c, 0x280000ff, N("st6"), B6MEMSTI, SRC2 },
	{ 0x2800008c, 0x280000ff, N("st6"), B6MEMSTIS, SRC2 },
	{ 0x0000008d, 0x080000ff, N("ld6"), DST, B6MEMLDR },
	{ 0x0800008d, 0x280000ff, N("ld6"), DST, B6MEMLDI },
	{ 0x2800008d, 0x280000ff, N("ld6"), DST, B6MEMLDIS },
	{ 0x0000008e, 0x080000ff, N("st7"), B7MEMSTR, SRC2 },
	{ 0x0800008e, 0x280000ff, N("st7"), B7MEMSTI, SRC2 },
	{ 0x2800008e, 0x280000ff, N("st7"), B7MEMSTIS, SRC2 },
	{ 0x0000008f, 0x080000ff, N("ld7"), DST, B7MEMLDR },
	{ 0x0800008f, 0x280000ff, N("ld7"), DST, B7MEMLDI },
	{ 0x2800008f, 0x280000ff, N("ld7"), DST, B7MEMLDIS },

	/* long arithmetic block */
	{ 0x000000a0, 0x000000ff, N("lmulu"), T(src1), T(src2) },
	{ 0x000000a1, 0x000000ff, N("lmuls"), T(src1), T(src2) },
	{ 0x000000a2, 0x000000ff, N("lsrnd"), T(src2) },
	{ 0x000000a4, 0x000000ff, N("ladd"), T(src2), .vartype = VP3P },
	{ 0x000000a8, 0x000000ff, N("lsar"), T(src2), .vartype = VP3P },
	{ 0x000000ac, 0x000000ff, N("ldivu"), T(src2), .vartype = VP4 },

	{ 0, 0, OOPS },
};

static struct insn tabbop[] = {
	/* data transfer */
	{ 0x00000000, 0x0000001f, N("slct"), T(pdst), T(dst), PRED, T(src1), T(src2) },
	{ 0x00000001, 0x0000001f, N("mov"), T(pdst), T(dst), T(lsrc) },

	/* addition */
	{ 0x00000004, 0x0000001f, N("add"), T(pdst), T(dst), T(src1), T(src2) },
	{ 0x00000005, 0x0000001f, N("sub"), T(pdst), T(dst), T(src1), T(src2) },
	{ 0x00000006, 0x0000001f, N("subr"), T(pdst), T(dst), T(src1), T(src2), .vartype = VP2 },
	{ 0x00000006, 0x0000001f, N("avgs"), T(pdst), T(dst), T(src1), T(src2), .vartype = VP3P },
	{ 0x00000007, 0x0000001f, N("avgu"), T(pdst), T(dst), T(src1), T(src2), .vartype = VP3P },

	/* comparisons */
	{ 0x00000008, 0x0000001f, N("setgt"), T(pdst), T(src1), T(src2) },
	{ 0x00000009, 0x0000001f, N("setlt"), T(pdst), T(src1), T(src2) },
	{ 0x0000000a, 0x0000001f, N("seteq"), T(pdst), T(src1), T(src2) },    
	{ 0x0000000b, 0x0000001f, N("setlep"), T(pdst), T(src1), T(src2) },

	/* clips, misc */
	{ 0x0000000c, 0x0000001f, N("clamplep"), T(pdst), T(dst), T(src1), T(src2) },
	{ 0x0000000d, 0x0000001f, N("clamps"), T(pdst), T(dst), T(src1), T(src2) },
	{ 0x0000000e, 0x0000001f, N("sext"), T(pdst), T(dst), T(src1), T(src2) },
	{ 0x0000000f, 0x0000001f, N("setzero"), T(pdst), T(src1), T(src2), .vartype = VP2 },
	{ 0x0000000f, 0x0000001f, N("div2s"), T(pdst), T(dst), T(src1), .vartype = VP3P },

	/* bit manipulation */
	{ 0x00000010, 0x0000001f, N("bset"), T(pdst), T(dst), T(src1), T(src2) },
	{ 0x00000011, 0x0000001f, N("bclr"), T(pdst), T(dst), T(src1), T(src2) },
	{ 0x00000012, 0x0000001f, N("btest"), T(pdst), T(src1), T(src2) },

	/* shifts */
	{ 0x00000014, 0x0000001f, N("rot8"), T(pdst), T(dst), T(src1) },
	{ 0x00000015, 0x0000001f, N("shl"), T(pdst), T(dst), T(src1), T(src2) },
	{ 0x00000016, 0x0000001f, N("shr"), T(pdst), T(dst), T(src1), T(src2) },
	{ 0x00000017, 0x0000001f, N("sar"), T(pdst), T(dst), T(src1), T(src2) },

	/* bitwise ops */
	{ 0x00000018, 0x0000001f, N("and"), T(pdst), T(dst), T(src1), T(src2) },
	{ 0x00000019, 0x0000001f, N("or"), T(pdst), T(dst), T(src1), T(src2) },
	{ 0x0000001a, 0x0000001f, N("xor"), T(pdst), T(dst), T(src1), T(src2) },
	{ 0x0000001b, 0x0000001f, N("not"), T(pdst), T(dst), T(src1), T(src2) },

	/* misc */
	{ 0x0000001c, 0x0000001f, N("lut"), T(pdst), T(dst), T(src1), T(src2) },
	{ 0x0000001d, 0x0000001f, N("min"), T(pdst), T(dst), T(src1), T(src2), .vartype = VP3P },
	{ 0x0000001e, 0x0000001f, N("max"), T(pdst), T(dst), T(src1), T(src2), .vartype = VP3P },
	{ 0, 0, OOPS },
};

<<<<<<< HEAD
static struct insn tabm[] = {
    // Desired forms for instructions with overlapping predicate
    { 0x00000060, 0x2000007f, N("slct"), T(dst), PRED, T(src1), T(src2) }, // dst = PRED ? src1 : src2. Can set predicate: DST is odd
    
    { 0x00000001, 0x0800001f, N("mov"), T(pmod), T(dst), T(src2) },
    { 0x18000061, 0x1800007f, N("mov"), SRDST, IMM12 },
    { 0x08000061, 0x1800007f, N("mov"), DST, IMM14 }, // mov can set predicate: DST is odd
    
    // General forms for instructions with overlaps
    { 0x00000000, 0x0000001f, U("slct"), T(pmod), T(dst), T(pdst), T(src1), T(src2) }, // XXX: source and destination predicate is the same
    
    { 0x18000001, 0x1800001f, U("mov"), T(pmod), SRDST, IMM12 },
    { 0x08000001, 0x1800001f, U("mov"), T(pmod), DST, IMM14 }, // overlap: in immediate form bits 9:12 of immediate are same as destination predicate
    
    // all accepted forms
    { 0x00000004, 0x0000001f, N("add"), T(pmod), T(dst), T(src1), T(src2) }, // set pred if result is odd
    { 0x00000005, 0x0000001f, N("sub"), T(pmod), T(dst), T(src1), T(src2) },// set pred if result is odd
    { 0x00000006, 0x0000001f, N("subr"), T(pmod), T(dst), T(src1), T(src2), .fmask = F_VP2 }, // set pred if result is odd

    
    { 0x00000008, 0x0000001f, N("setsg"), T(pmod), T(src1), T(src2) },
    { 0x00000009, 0x0000001f, N("setsl"), T(pmod), T(src1), T(src2) },
    { 0x0000000a, 0x0000001f, N("setse"), T(pmod), T(src1), T(src2) },    
    { 0x0000000b, 0x000000ff, N("setsle"), T(pmod), T(src1), T(src2) },
    
    { 0x0000000c, 0x0000001f, N("minsz"), T(pmod), T(dst), T(src1), T(src2) }, // (a > b) ? b : max(a, 0), PRED := SRC1 > SRC2
    { 0x0000000d, 0x0000001f, N("clampsex"), T(pmod), T(dst), T(src1), T(src2) }, // clamp to -2^b..2^b-1, PRED := not clamped
    { 0x0000000e, 0x0000001f, N("sex"), T(pmod), T(dst), T(src1), T(src2) }, // PRED := no change
    
    { 0x0000000f, 0x0000001f, N("setzero"), T(pmod), T(src1), T(src2), .fmask = F_VP2 }, // PRED := is zero
    
    { 0x00000010, 0x0000001f, N("bset"), T(pmod), T(dst), T(src1), T(src2) }, // PRED := even
    { 0x00000011, 0x0000001f, N("bclr"), T(pmod), T(dst), T(src1), T(src2) }, // PRED := odd
    { 0x00000012, 0x0000001f, N("btest"), T(pmod), T(src1), T(src2) },
    
    
    { 0x00000014, 0x0000001f, N("rot8"), T(pmod), T(dst), T(src1) }, // PRED := odd
    { 0x00000015, 0x0000001f, N("shl"), T(pmod), T(dst), T(src1), T(src2) }, // pdst becomes last bit shifted out
    { 0x00000016, 0x0000001f, N("shr"), T(pmod), T(dst), T(src1), T(src2) }, // pdst becomes last bit shifted out
    { 0x00000017, 0x0000001f, N("sar"), T(pmod), T(dst), T(src1), T(src2) }, // pdst becomes last bit shifted out
    
    { 0x00000018, 0x0000001f, N("and"), T(pmod), T(dst), T(src1), T(src2) }, /* PRED := odd */
    { 0x00000019, 0x0000001f, N("or"), T(pmod), T(dst), T(src1), T(src2) }, // PRED := even
    { 0x0000001a, 0x0000001f, N("xor"), T(pmod), T(dst), T(src1), T(src2) }, // PRED := odd
    { 0x0000001b, 0x0000001f, N("not"), T(pmod), T(dst), T(src1), T(src2) }, // PRED := odd
    { 0x0000001c, 0x0000001f, N("lut"), T(pmod), T(dst), T(src1), T(src2) }, /* 264, VC1 */
     
     
    // Opcodes with flag bits not verified
	{ 0x00000066, 0x000000ff, N("avgs"), T(dst), T(src1), T(src2), .fmask = F_VP3 }, // (a+b)/2, rounding UP, signed
	{ 0x00000067, 0x000000ff, N("avgu"), T(dst), T(src1), T(src2), .fmask = F_VP3 }, // (a+b)/2, rounding UP, unsigned
	{ 0x0000006f, 0x000000ff, N("div2s"), T(dst), T(src1), .fmask = F_VP3 }, // signed div by 2, round to 0. Not present on vp2?
	{ 0x0000007d, 0x000000ff, N("min"), T(dst), T(src1), T(src2), .fmask = F_VP3 },
	{ 0x0000007e, 0x000000ff, N("max"), T(dst), T(src1), T(src2), .fmask = F_VP3},
    
=======
static struct insn tabopnp[] = {
	{ 0x00000000, 0x14000000, T(bop) },
	{ 0x04000000, 0x14000000, T(bop) },
	{ 0x10000000, 0x14000000, T(bop) },
	{ 0x14000000, 0x14000000, T(sop) },
>>>>>>> 34f4b82c
	{ 0, 0, OOPS },
};

static struct insn tabop[] = {
	{ 0x00000000, 0x20000000, T(opnp) },
	{ 0x20000000, 0x20000000, T(p), T(opnp) },
	{ 0, 0, OOPS },
};

static struct insn tabroot[] = {
<<<<<<< HEAD
	{ 0, 0, OP64, T(ops), .fmask = F_VP3 },
	{ 0xffc0000000ull, 0xffc0000000ull, OP64, T(ops), .fmask = F_VP2 },
	{ 0x0000000000ull, 0x0200000000ull, OP64, RBRPRED, N("rbra"), RBRTARG, T(ops), .fmask = F_VP2 },
	{ 0x0200000000ull, 0x0200000000ull, OP64, N("not"), RBRPRED, N("rbra"), RBRTARG, T(ops), .fmask =F_VP2 },
	{ 0, 0, OOPS },
};

struct disisa vuc_isa_s = {
	"vuc",
	tabroot,
	4,
	4,
	4,
=======
	{ 0, 0, OP64, T(op), .vartype = VP3P },
	{ 0xffc0000000ull, 0xffc0000000ull, OP64, T(op), .vartype = VP2 },
	{ 0x0000000000ull, 0x0200000000ull, OP64, RBRPRED, N("rbra"), RBRTARG, T(op), .vartype = VP2 },
	{ 0x0200000000ull, 0x0200000000ull, OP64, N("not"), RBRPRED, N("rbra"), RBRTARG, T(op), .vartype = VP2 },
	{ 0, 0, OOPS },
};

static const struct disvariant vuc_vars[] = {
	"vp2", VP2,
	"vp3", VP3,
	"vp4", VP4,
};

const struct disisa vuc_isa_s = {
	tabroot,
	8,
	8,
	8,
	.vars = vuc_vars,
	.varsnum = sizeof vuc_vars / sizeof *vuc_vars,
>>>>>>> 34f4b82c
};<|MERGE_RESOLUTION|>--- conflicted
+++ resolved
@@ -25,15 +25,9 @@
 
 #include "dis-intern.h"
 
-<<<<<<< HEAD
 #define F_VP2 1
 #define F_VP3 2
-=======
-#define VP2 1
-#define VP3 2
-#define VP4 4
-#define VP3P VP3|VP4
->>>>>>> 34f4b82c
+#define F_VP4 4
 
 /*
  * Code target field
@@ -86,7 +80,7 @@
 	{ 8, "pc" },
 	{ 9, "cspos" },
 	{ 10, "cstop" },
-	{ 11, "rpitab", .vartype = VP2 },
+	{ 11, "rpitab", .fmask = F_VP2 },
 	{ 12, "lhi" },
 	{ 13, "llo" },
 	{ 14, "pred" },
@@ -106,7 +100,7 @@
 	{ 28, "mbxy" },
 	{ 29, "mbaddr" },
 	{ 30, "mbtype" },
-	{ 31, "submbtype", .vartype = VP2 },
+	{ 31, "submbtype", .fmask = F_VP2 },
 	{ -1 },
 };
 
@@ -334,9 +328,9 @@
 	{ 0x000000a0, 0x000000ff, N("lmulu"), T(src1), T(src2) },
 	{ 0x000000a1, 0x000000ff, N("lmuls"), T(src1), T(src2) },
 	{ 0x000000a2, 0x000000ff, N("lsrnd"), T(src2) },
-	{ 0x000000a4, 0x000000ff, N("ladd"), T(src2), .vartype = VP3P },
-	{ 0x000000a8, 0x000000ff, N("lsar"), T(src2), .vartype = VP3P },
-	{ 0x000000ac, 0x000000ff, N("ldivu"), T(src2), .vartype = VP4 },
+	{ 0x000000a4, 0x000000ff, N("ladd"), T(src2), .fmask = F_VP3 },
+	{ 0x000000a8, 0x000000ff, N("lsar"), T(src2), .fmask = F_VP3 },
+	{ 0x000000ac, 0x000000ff, N("ldivu"), T(src2), .fmask = F_VP4 },
 
 	{ 0, 0, OOPS },
 };
@@ -349,9 +343,9 @@
 	/* addition */
 	{ 0x00000004, 0x0000001f, N("add"), T(pdst), T(dst), T(src1), T(src2) },
 	{ 0x00000005, 0x0000001f, N("sub"), T(pdst), T(dst), T(src1), T(src2) },
-	{ 0x00000006, 0x0000001f, N("subr"), T(pdst), T(dst), T(src1), T(src2), .vartype = VP2 },
-	{ 0x00000006, 0x0000001f, N("avgs"), T(pdst), T(dst), T(src1), T(src2), .vartype = VP3P },
-	{ 0x00000007, 0x0000001f, N("avgu"), T(pdst), T(dst), T(src1), T(src2), .vartype = VP3P },
+	{ 0x00000006, 0x0000001f, N("subr"), T(pdst), T(dst), T(src1), T(src2), .fmask = F_VP2 },
+	{ 0x00000006, 0x0000001f, N("avgs"), T(pdst), T(dst), T(src1), T(src2), .fmask = F_VP3 },
+	{ 0x00000007, 0x0000001f, N("avgu"), T(pdst), T(dst), T(src1), T(src2), .fmask = F_VP3 },
 
 	/* comparisons */
 	{ 0x00000008, 0x0000001f, N("setgt"), T(pdst), T(src1), T(src2) },
@@ -363,8 +357,8 @@
 	{ 0x0000000c, 0x0000001f, N("clamplep"), T(pdst), T(dst), T(src1), T(src2) },
 	{ 0x0000000d, 0x0000001f, N("clamps"), T(pdst), T(dst), T(src1), T(src2) },
 	{ 0x0000000e, 0x0000001f, N("sext"), T(pdst), T(dst), T(src1), T(src2) },
-	{ 0x0000000f, 0x0000001f, N("setzero"), T(pdst), T(src1), T(src2), .vartype = VP2 },
-	{ 0x0000000f, 0x0000001f, N("div2s"), T(pdst), T(dst), T(src1), .vartype = VP3P },
+	{ 0x0000000f, 0x0000001f, N("setzero"), T(pdst), T(src1), T(src2), .fmask = F_VP2 },
+	{ 0x0000000f, 0x0000001f, N("div2s"), T(pdst), T(dst), T(src1), .fmask = F_VP3 },
 
 	/* bit manipulation */
 	{ 0x00000010, 0x0000001f, N("bset"), T(pdst), T(dst), T(src1), T(src2) },
@@ -385,74 +379,16 @@
 
 	/* misc */
 	{ 0x0000001c, 0x0000001f, N("lut"), T(pdst), T(dst), T(src1), T(src2) },
-	{ 0x0000001d, 0x0000001f, N("min"), T(pdst), T(dst), T(src1), T(src2), .vartype = VP3P },
-	{ 0x0000001e, 0x0000001f, N("max"), T(pdst), T(dst), T(src1), T(src2), .vartype = VP3P },
-	{ 0, 0, OOPS },
-};
-
-<<<<<<< HEAD
-static struct insn tabm[] = {
-    // Desired forms for instructions with overlapping predicate
-    { 0x00000060, 0x2000007f, N("slct"), T(dst), PRED, T(src1), T(src2) }, // dst = PRED ? src1 : src2. Can set predicate: DST is odd
-    
-    { 0x00000001, 0x0800001f, N("mov"), T(pmod), T(dst), T(src2) },
-    { 0x18000061, 0x1800007f, N("mov"), SRDST, IMM12 },
-    { 0x08000061, 0x1800007f, N("mov"), DST, IMM14 }, // mov can set predicate: DST is odd
-    
-    // General forms for instructions with overlaps
-    { 0x00000000, 0x0000001f, U("slct"), T(pmod), T(dst), T(pdst), T(src1), T(src2) }, // XXX: source and destination predicate is the same
-    
-    { 0x18000001, 0x1800001f, U("mov"), T(pmod), SRDST, IMM12 },
-    { 0x08000001, 0x1800001f, U("mov"), T(pmod), DST, IMM14 }, // overlap: in immediate form bits 9:12 of immediate are same as destination predicate
-    
-    // all accepted forms
-    { 0x00000004, 0x0000001f, N("add"), T(pmod), T(dst), T(src1), T(src2) }, // set pred if result is odd
-    { 0x00000005, 0x0000001f, N("sub"), T(pmod), T(dst), T(src1), T(src2) },// set pred if result is odd
-    { 0x00000006, 0x0000001f, N("subr"), T(pmod), T(dst), T(src1), T(src2), .fmask = F_VP2 }, // set pred if result is odd
-
-    
-    { 0x00000008, 0x0000001f, N("setsg"), T(pmod), T(src1), T(src2) },
-    { 0x00000009, 0x0000001f, N("setsl"), T(pmod), T(src1), T(src2) },
-    { 0x0000000a, 0x0000001f, N("setse"), T(pmod), T(src1), T(src2) },    
-    { 0x0000000b, 0x000000ff, N("setsle"), T(pmod), T(src1), T(src2) },
-    
-    { 0x0000000c, 0x0000001f, N("minsz"), T(pmod), T(dst), T(src1), T(src2) }, // (a > b) ? b : max(a, 0), PRED := SRC1 > SRC2
-    { 0x0000000d, 0x0000001f, N("clampsex"), T(pmod), T(dst), T(src1), T(src2) }, // clamp to -2^b..2^b-1, PRED := not clamped
-    { 0x0000000e, 0x0000001f, N("sex"), T(pmod), T(dst), T(src1), T(src2) }, // PRED := no change
-    
-    { 0x0000000f, 0x0000001f, N("setzero"), T(pmod), T(src1), T(src2), .fmask = F_VP2 }, // PRED := is zero
-    
-    { 0x00000010, 0x0000001f, N("bset"), T(pmod), T(dst), T(src1), T(src2) }, // PRED := even
-    { 0x00000011, 0x0000001f, N("bclr"), T(pmod), T(dst), T(src1), T(src2) }, // PRED := odd
-    { 0x00000012, 0x0000001f, N("btest"), T(pmod), T(src1), T(src2) },
-    
-    
-    { 0x00000014, 0x0000001f, N("rot8"), T(pmod), T(dst), T(src1) }, // PRED := odd
-    { 0x00000015, 0x0000001f, N("shl"), T(pmod), T(dst), T(src1), T(src2) }, // pdst becomes last bit shifted out
-    { 0x00000016, 0x0000001f, N("shr"), T(pmod), T(dst), T(src1), T(src2) }, // pdst becomes last bit shifted out
-    { 0x00000017, 0x0000001f, N("sar"), T(pmod), T(dst), T(src1), T(src2) }, // pdst becomes last bit shifted out
-    
-    { 0x00000018, 0x0000001f, N("and"), T(pmod), T(dst), T(src1), T(src2) }, /* PRED := odd */
-    { 0x00000019, 0x0000001f, N("or"), T(pmod), T(dst), T(src1), T(src2) }, // PRED := even
-    { 0x0000001a, 0x0000001f, N("xor"), T(pmod), T(dst), T(src1), T(src2) }, // PRED := odd
-    { 0x0000001b, 0x0000001f, N("not"), T(pmod), T(dst), T(src1), T(src2) }, // PRED := odd
-    { 0x0000001c, 0x0000001f, N("lut"), T(pmod), T(dst), T(src1), T(src2) }, /* 264, VC1 */
-     
-     
-    // Opcodes with flag bits not verified
-	{ 0x00000066, 0x000000ff, N("avgs"), T(dst), T(src1), T(src2), .fmask = F_VP3 }, // (a+b)/2, rounding UP, signed
-	{ 0x00000067, 0x000000ff, N("avgu"), T(dst), T(src1), T(src2), .fmask = F_VP3 }, // (a+b)/2, rounding UP, unsigned
-	{ 0x0000006f, 0x000000ff, N("div2s"), T(dst), T(src1), .fmask = F_VP3 }, // signed div by 2, round to 0. Not present on vp2?
-	{ 0x0000007d, 0x000000ff, N("min"), T(dst), T(src1), T(src2), .fmask = F_VP3 },
-	{ 0x0000007e, 0x000000ff, N("max"), T(dst), T(src1), T(src2), .fmask = F_VP3},
-    
-=======
+	{ 0x0000001d, 0x0000001f, N("min"), T(pdst), T(dst), T(src1), T(src2), .fmask = F_VP3 },
+	{ 0x0000001e, 0x0000001f, N("max"), T(pdst), T(dst), T(src1), T(src2), .fmask = F_VP3 },
+	{ 0, 0, OOPS },
+};
+
 static struct insn tabopnp[] = {
 	{ 0x00000000, 0x14000000, T(bop) },
 	{ 0x04000000, 0x14000000, T(bop) },
 	{ 0x10000000, 0x14000000, T(bop) },
 	{ 0x14000000, 0x14000000, T(sop) },
->>>>>>> 34f4b82c
 	{ 0, 0, OOPS },
 };
 
@@ -463,40 +399,17 @@
 };
 
 static struct insn tabroot[] = {
-<<<<<<< HEAD
-	{ 0, 0, OP64, T(ops), .fmask = F_VP3 },
-	{ 0xffc0000000ull, 0xffc0000000ull, OP64, T(ops), .fmask = F_VP2 },
-	{ 0x0000000000ull, 0x0200000000ull, OP64, RBRPRED, N("rbra"), RBRTARG, T(ops), .fmask = F_VP2 },
-	{ 0x0200000000ull, 0x0200000000ull, OP64, N("not"), RBRPRED, N("rbra"), RBRTARG, T(ops), .fmask =F_VP2 },
+	{ 0, 0, OP64, T(op), .fmask = F_VP3 },
+	{ 0xffc0000000ull, 0xffc0000000ull, OP64, T(op), .fmask = F_VP2 },
+	{ 0x0000000000ull, 0x0200000000ull, OP64, RBRPRED, N("rbra"), RBRTARG, T(op), .fmask = F_VP2 },
+	{ 0x0200000000ull, 0x0200000000ull, OP64, N("not"), RBRPRED, N("rbra"), RBRTARG, T(op), .fmask = F_VP2 },
 	{ 0, 0, OOPS },
 };
 
 struct disisa vuc_isa_s = {
 	"vuc",
-	tabroot,
-	4,
-	4,
-	4,
-=======
-	{ 0, 0, OP64, T(op), .vartype = VP3P },
-	{ 0xffc0000000ull, 0xffc0000000ull, OP64, T(op), .vartype = VP2 },
-	{ 0x0000000000ull, 0x0200000000ull, OP64, RBRPRED, N("rbra"), RBRTARG, T(op), .vartype = VP2 },
-	{ 0x0200000000ull, 0x0200000000ull, OP64, N("not"), RBRPRED, N("rbra"), RBRTARG, T(op), .vartype = VP2 },
-	{ 0, 0, OOPS },
-};
-
-static const struct disvariant vuc_vars[] = {
-	"vp2", VP2,
-	"vp3", VP3,
-	"vp4", VP4,
-};
-
-const struct disisa vuc_isa_s = {
 	tabroot,
 	8,
 	8,
 	8,
-	.vars = vuc_vars,
-	.varsnum = sizeof vuc_vars / sizeof *vuc_vars,
->>>>>>> 34f4b82c
 };