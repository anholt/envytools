--- conflicted
+++ resolved
@@ -43,11 +43,6 @@
 	int labelsnum = 0;
 	int labelsmax = 0;
 	int w = 0, bin = 0, quiet = 0;
-<<<<<<< HEAD
-	const char *varname = 0;
-	const char *modename = 0;
-	const struct ed2a_colors *cols = &ed2a_def_colors;
-=======
 	const char **varnames = 0;
 	int varnamesnum = 0;
 	int varnamesmax = 0;
@@ -57,7 +52,7 @@
 	const char **featnames = 0;
 	int featnamesnum = 0;
 	int featnamesmax = 0;
->>>>>>> 5dbe25b9
+	const struct ed2a_colors *cols = &ed2a_def_colors;
 	argv[0] = basename(argv[0]);
 	int len = strlen(argv[0]);
 	if (len > 3 && !strcmp(argv[0] + len - 3, "dis")) {
