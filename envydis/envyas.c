--- conflicted
+++ resolved
@@ -529,12 +529,8 @@
 	}
 	int c;
 	const char *varname = 0;
-<<<<<<< HEAD
 	const char *modename = 0;
-	while ((c = getopt (argc, argv, "am:V:O:o:wi")) != -1)
-=======
-	while ((c = getopt (argc, argv, "vgfpcsam:V:o:wWi")) != -1)
->>>>>>> 34f4b82c
+	while ((c = getopt (argc, argv, "am:V:O:o:wWi")) != -1)
 		switch (c) {
 			case 'a':
 				if (envyas_ofmt == OFMT_HEX64)
