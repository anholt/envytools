--- conflicted
+++ resolved
@@ -23,6 +23,7 @@
  */
 
 #include "dis.h"
+#include <ctype.h>
 #include <libgen.h>
 
 static const struct disisa *envyas_isa = 0;
@@ -177,17 +178,10 @@
 		if (s->pos % (bits/8))
 			fprintf (stderr, "Warning: Unaligned data %s; section '%s', offset 0x%x\n", line->str, s->name, s->pos);
 		for (i = 0; i < line->atomsnum; i++) {
-<<<<<<< HEAD
 			ull num = calc(line->atoms[i], ctx, line->loc);
 			if ((line->str[0] == 'u' && bits != 64 && num >= (1ull << bits))
-				|| (line->str[0] == 's' && bits != 64 && num >= (1ull << bits - 1) && num < (-1ull << bits - 1))) {
+				|| (line->str[0] == 's' && bits != 64 && num >= (1ull << (bits - 1)) && num < (-1ull << (bits - 1)))) {
 				fprintf (stderr, ED2_LOC_FORMAT(line->loc, "Argument %d too large for %s\n"), i, line->str);
-=======
-			ull num = calc(line->atoms[i], ctx);
-			if ((line->str[1] == 'u' && bits != 64 && num >= (1ull << bits))
-				|| (line->str[1] == 's' && bits != 64 && num >= (1ull << (bits - 1)) && num < (-1ull << (bits - 1)))) {
-				fprintf (stderr, "Argument %d too large for %s\n", i, line->str);
->>>>>>> 175b6224
 				exit(1);
 			}
 			int j;
