/*
 * Copyright (C) 2010-2011 Marcin Kościelnicki <koriakin@0x04.net>
 * All Rights Reserved.
 *
 * Permission is hereby granted, free of charge, to any person obtaining a
 * copy of this software and associated documentation files (the "Software"),
 * to deal in the Software without restriction, including without limitation
 * the rights to use, copy, modify, merge, publish, distribute, sublicense,
 * and/or sell copies of the Software, and to permit persons to whom the
 * Software is furnished to do so, subject to the following conditions:
 *
 * The above copyright notice and this permission notice (including the next
 * paragraph) shall be included in all copies or substantial portions of the
 * Software.
 *
 * THE SOFTWARE IS PROVIDED "AS IS", WITHOUT WARRANTY OF ANY KIND, EXPRESS OR
 * IMPLIED, INCLUDING BUT NOT LIMITED TO THE WARRANTIES OF MERCHANTABILITY,
 * FITNESS FOR A PARTICULAR PURPOSE AND NONINFRINGEMENT.  IN NO EVENT SHALL
 * VA LINUX SYSTEMS AND/OR ITS SUPPLIERS BE LIABLE FOR ANY CLAIM, DAMAGES OR
 * OTHER LIABILITY, WHETHER IN AN ACTION OF CONTRACT, TORT OR OTHERWISE,
 * ARISING FROM, OUT OF OR IN CONNECTION WITH THE SOFTWARE OR THE USE OR
 * OTHER DEALINGS IN THE SOFTWARE.
 */

#include "dis.h"
#include <libgen.h>

static const struct disisa *envyas_isa = 0;

void convert_ipiece(struct line *line, struct ed2a_ipiece *ipiece);

enum {
	OFMT_RAW,
	OFMT_HEX8,
	OFMT_HEX32,
	OFMT_CHEX8,
	OFMT_CHEX32,
} envyas_ofmt = OFMT_HEX8;

struct ed2v_variant *envyas_variant;

char *envyas_outname = 0;

<<<<<<< HEAD
ull calc (const struct expr *expr, struct disctx *ctx, struct ed2_loc loc) {
=======
static char* expand_local_label(const char *local, const char *global) {
	char *full = malloc((global ? strlen(global) : 0) + strlen(local) + 3);
	full[0] = '_';
	full[1] = '_';
	if (global)
		strcpy(full + 2, global);
	else
		full[2] = '\0';
	strcat(full, local);
	return full;
}

ull calc (const struct expr *expr, struct disctx *ctx) {
>>>>>>> 5a891750
	int i;
	ull x;
	switch (expr->type) {
		case EXPR_NUM:
			return expr->num1;
		case EXPR_LABEL:
			if (expr->str[0] == '_' && expr->str[1] != '_') {
				const char *full_label = expand_local_label(expr->str, ctx->cur_global_label);
				free((char *)expr->str);
				((struct expr *)expr)->str = full_label;
			}
			for (i = 0; i < ctx->labelsnum; i++)
				if (!strcmp(ctx->labels[i].name, expr->str))
					return ctx->labels[i].val;
			fprintf (stderr, ED2_LOC_FORMAT(loc, "Undefined label \"%s\"\n"), expr->str);
			exit(1);
		case EXPR_NEG:
			return -calc(expr->expr1, ctx, loc);
		case EXPR_NOT:
			return ~calc(expr->expr1, ctx, loc);
		case EXPR_MUL:
			return calc(expr->expr1, ctx, loc) * calc(expr->expr2, ctx, loc);
		case EXPR_DIV:
			x = calc(expr->expr2, ctx, loc);
			if (x)
				return calc(expr->expr1, ctx, loc) / x;
			else {
				fprintf (stderr, ED2_LOC_FORMAT(loc, "Division by 0\n"));
				exit(1);
			}
		case EXPR_ADD:
			return calc(expr->expr1, ctx, loc) + calc(expr->expr2, ctx, loc);
		case EXPR_SUB:
			return calc(expr->expr1, ctx, loc) - calc(expr->expr2, ctx, loc);
		case EXPR_SHL:
			return calc(expr->expr1, ctx, loc) << calc(expr->expr2, ctx, loc);
		case EXPR_SHR:
			return calc(expr->expr1, ctx, loc) >> calc(expr->expr2, ctx, loc);
		case EXPR_AND:
			return calc(expr->expr1, ctx, loc) & calc(expr->expr2, ctx, loc);
		case EXPR_XOR:
			return calc(expr->expr1, ctx, loc) ^ calc(expr->expr2, ctx, loc);
		case EXPR_OR:
			return calc(expr->expr1, ctx, loc) | calc(expr->expr2, ctx, loc);
		default:
			assert(0);
	}
}

int resolve (struct disctx *ctx, ull *val, struct match m, ull pos, struct ed2_loc loc) {
	int i;
	for (i = 0; i < m.nrelocs; i++) {
		ull val = calc(m.relocs[i].expr, ctx, loc);
		const struct bitfield *bf = m.relocs[i].bf;
		ull num = val - bf->addend;
		if (bf->pcrel)
			num -= (pos + bf->pospreadd) & -(1ull << bf->shr);
		if (bf->lut) {
			int max = 1 << (bf->sbf[0].len + bf->sbf[1].len);
			int j = 0;
			for (j = 0; j < max; j++)
				if (bf->lut[j] == num)
					break;
			if (j == max)
				return 0;
			num = j;
		}
		num >>= bf->shr;
		setsbf(&m, bf->sbf[0].pos, bf->sbf[0].len, num);
		num >>= bf->sbf[0].len;
		setsbf(&m, bf->sbf[1].pos, bf->sbf[1].len, num);
		ctx->pos = pos;
		ull mask = ~0ull;
		ull totalsz = bf->shr + bf->sbf[0].len + bf->sbf[1].len;
		if (bf->wrapok && totalsz < 64)
			mask = (1ull << totalsz) - 1;
		if ((getbf(bf, m.a, m.m, ctx) & mask) != (val & mask))
			return 0;
	}
	for (i = 0; i < MAXOPLEN; i++)
		val[i] = m.a[i];
	return 1;
}

struct section {
	const char *name;
	ull base;
	uint8_t *code;
	int pos;
	int maxpos;
	int first_label, last_label;
};

void extend(struct section *s, int add) {
	while (s->pos + add >= s->maxpos) {
		if (!s->maxpos)
			s->maxpos = 256;
		else
			s->maxpos *= 2;
		s->code = realloc (s->code, s->maxpos);
	}
}

int donum (struct section *s, struct line *line, struct disctx *ctx, int wren) {
	if (line->str[0] != 'b' && line->str[0] != 's' && line->str[0] != 'u')
		return 0;
	char *end;
	ull bits = strtoull(line->str+1, &end, 0);
	if (*end)
		return 0;
	if (bits > 64 || bits & 7 || !bits)
		return 0;
	int i;
	for (i = 0; i < line->atomsnum; i++)
		if (!line->atoms[i]->isimm) {
			fprintf (stderr, ED2_LOC_FORMAT(line->loc, "Wrong arguments for %s\n"), line->str);
			exit(1);
		}
	if (wren) {
		extend(s, bits/8 * line->atomsnum);
		if (s->pos % (bits/8))
			fprintf (stderr, "Warning: Unaligned data %s; section '%s', offset 0x%x\n", line->str, s->name, s->pos);
		for (i = 0; i < line->atomsnum; i++) {
			ull num = calc(line->atoms[i], ctx, line->loc);
			if ((line->str[0] == 'u' && bits != 64 && num >= (1ull << bits))
				|| (line->str[0] == 's' && bits != 64 && num >= (1ull << bits - 1) && num < (-1ull << bits - 1))) {
				fprintf (stderr, ED2_LOC_FORMAT(line->loc, "Argument %d too large for %s\n"), i, line->str);
				exit(1);
			}
			int j;
			for (j = 0; j < bits/8; j++)
				s->code[s->pos+j + i * bits/8] = num >> (8*j);
			
		}
	}
	s->pos += bits/8 * line->atomsnum;
	return 1;
}

int find_label(struct disctx *ctx, struct section *sect, int ofs, int start_at) {
	int i;
	/* Doesn't have any labels */
	if (sect->first_label == -1)
		return -1;
	for (i = start_at >= 0 ? start_at : sect->first_label; i <= sect->last_label; i++) {
		if (ctx->labels[i].type == 0 && ctx->labels[i].val == ofs)
			return i;
	}
	return -1;
}

int envyas_process(struct file *file) {
	int i, j;
	struct disctx ctx_s = { 0 };
	struct disctx *ctx = &ctx_s;
	ctx->reverse = 1;
	ctx->isa = envyas_isa;
	ctx->variant = envyas_variant;
	struct matches *im = calloc(sizeof *im, file->linesnum);
	for (i = 0; i < file->linesnum; i++) {
		if (file->lines[i]->type == LINE_INSN) {
			ctx->line = file->lines[i];
			struct matches *m = atomtab(ctx, 0, 0, ctx->isa->troot, 0);
			for (j = 0; j < m->mnum; j++)
				if (m->m[j].lpos == ctx->line->atomsnum) {
					ADDARRAY(im[i].m, m->m[j]);
				}
			if (!im[i].mnum) {
				fprintf (stderr, ED2_LOC_FORMAT(file->lines[i]->loc, "No match\n"));
				return 1;
			}
#if 0
			if (im[i].mnum > 2 || (im[i].mnum == 2 && im[i].m[0].oplen == im[i].m[1].oplen)) {
				fprintf (stderr, "warning: multiple matches on insn %d:\n", i+1);
				for (j = 0; j < im[i].mnum; j++)
					fprintf (stderr, "%d	%016llx	%016llx\n", im[i].m[j].oplen, im[i].m[j].a, im[i].m[j].m);
			}
#endif
		}
	}
	int allok = 1;
	struct section *sections = 0;
	int sectionsnum = 0;
	int sectionsmax = 0;
	do {
		allok = 1;
		ctx->labelsnum = 0;
		ctx->cur_global_label = NULL;
		for (i = 0; i < sectionsnum; i++)
			free(sections[i].code);
		sectionsnum = 0;
		int cursect = 0;
		struct section def = { "default" };
		def.first_label = -1;
		ADDARRAY(sections, def);
		for (i = 0; i < file->linesnum; i++) {
			switch (file->lines[i]->type) {
				case LINE_INSN:
					if (ctx->isa->i_need_nv50as_hack) {
						if (im[i].m[0].oplen == 8 && (sections[cursect].pos & 7))
							sections[cursect].pos &= ~7ull, sections[cursect].pos += 8;
					}
					sections[cursect].pos += im[i].m[0].oplen;
					break;
				case LINE_LABEL:
					if (file->lines[i]->str[0] == '_' && file->lines[i]->str[1] != '_') {
						char *full_label = expand_local_label(file->lines[i]->str, ctx->cur_global_label);
						free(file->lines[i]->str);
						file->lines[i]->str = full_label;
					}
					else
						ctx->cur_global_label = file->lines[i]->str;

					for (j = 0; j < ctx->labelsnum; j++) {
						if (!strcmp(ctx->labels[j].name, file->lines[i]->str)) {
							fprintf (stderr, ED2_LOC_FORMAT(file->lines[i]->loc, "Label %s redeclared!\n"), file->lines[i]->str);
							return 1;
						}
					}
					struct label l = { file->lines[i]->str, sections[cursect].pos / ctx->isa->posunit + sections[cursect].base };
					if (sections[cursect].first_label < 0)
						sections[cursect].first_label = ctx->labelsnum;
					sections[cursect].last_label = ctx->labelsnum;
					ADDARRAY(ctx->labels, l);
					break;
				case LINE_DIR:
					if (!strcmp(file->lines[i]->str, "section")) {
						if (file->lines[i]->atomsnum > 2) {
							fprintf (stderr, ED2_LOC_FORMAT(file->lines[i]->loc, "Too many arguments for .section\n"));
							return 1;
						}
						if (file->lines[i]->atoms[0]->type != EXPR_LABEL || (file->lines[i]->atomsnum == 2 && file->lines[i]->atoms[1]->type != EXPR_NUM)) {
							fprintf (stderr, ED2_LOC_FORMAT(file->lines[i]->loc, "Wrong arguments for .section\n"));
							return 1;
						}
						for (j = 0; j < sectionsnum; j++)
							if (!strcmp(sections[j].name, file->lines[i]->atoms[0]->str))
								break;
						if (j == sectionsnum) {
							struct section s = { file->lines[i]->atoms[0]->str };
							s.first_label = -1;
							if (file->lines[i]->atomsnum == 2)
								s.base = file->lines[i]->atoms[1]->num1;
							ADDARRAY(sections, s);
						}
						cursect = j;
					} else if (!strcmp(file->lines[i]->str, "align")) {
						if (file->lines[i]->atomsnum > 1) {
							fprintf (stderr, ED2_LOC_FORMAT(file->lines[i]->loc, "Too many arguments for .align\n"));
							return 1;
						}
						if (file->lines[i]->atoms[0]->type != EXPR_NUM) {
							fprintf (stderr, ED2_LOC_FORMAT(file->lines[i]->loc, "Wrong arguments for .align\n"));
							return 1;
						}
						ull num = file->lines[i]->atoms[0]->num1;
						sections[cursect].pos += num - 1;
						sections[cursect].pos /= num;
						sections[cursect].pos *= num;
<<<<<<< HEAD
					} else if (!strcmp(file->lines[i]->str, "skip")) {
=======
					} else if (!strcmp(file->lines[i]->str, ".size")) {
						if (file->lines[i]->atomsnum > 1) {
							fprintf (stderr, "Too many arguments for .size\n");
							return 1;
						}
						if (file->lines[i]->atoms[0]->type != EXPR_NUM) {
							fprintf (stderr, "Wrong arguments for .size\n");
							return 1;
						}
						ull num = file->lines[i]->atoms[0]->num1;
						if (sections[cursect].pos > num) {
							fprintf (stderr, "Section '%s' exceeds .size by %llu bytes\n", sections[cursect].name, sections[cursect].pos - num);
							return 1;
						}
						sections[cursect].pos = num;
					} else if (!strcmp(file->lines[i]->str, ".skip")) {
>>>>>>> 5a891750
						if (file->lines[i]->atomsnum > 1) {
							fprintf (stderr, ED2_LOC_FORMAT(file->lines[i]->loc, "Too many arguments for .skip\n"));
							return 1;
						}
						if (file->lines[i]->atoms[0]->type != EXPR_NUM) {
							fprintf (stderr, ED2_LOC_FORMAT(file->lines[i]->loc, "Wrong arguments for .skip\n"));
							return 1;
						}
						ull num = file->lines[i]->atoms[0]->num1;
						sections[cursect].pos += num;
					} else if (!strcmp(file->lines[i]->str, "equ")) {
						if (file->lines[i]->atomsnum != 2
							|| file->lines[i]->atoms[0]->type != EXPR_LABEL
							|| !file->lines[i]->atoms[1]->isimm) {
							fprintf (stderr, ED2_LOC_FORMAT(file->lines[i]->loc, "Wrong arguments for .equ\n"));
							return 1;
						}
<<<<<<< HEAD
						ull num = calc(file->lines[i]->atoms[1], ctx, file->lines[i]->loc);
=======
						if (file->lines[i]->atoms[0]->str[0] == '_' && file->lines[i]->atoms[0]->str[1] != '_') {
							char *full_label = expand_local_label(file->lines[i]->atoms[0]->str, ctx->cur_global_label);
							free((void*)file->lines[i]->atoms[0]->str);
							file->lines[i]->atoms[0]->str = full_label;
						}
						ull num = calc(file->lines[i]->atoms[1], ctx);
>>>>>>> 5a891750
						for (j = 0; j < ctx->labelsnum; j++) {
							if (!strcmp(ctx->labels[j].name, file->lines[i]->atoms[0]->str)) {
								fprintf (stderr, ED2_LOC_FORMAT(file->lines[i]->loc, "Label %s redeclared!\n"), file->lines[i]->atoms[0]->str);
								return 1;
							}
						}
						struct label l = { file->lines[i]->atoms[0]->str, num , /* Distinguish .equ labels from regular labels */ 1 };
						ADDARRAY(ctx->labels, l);
					} else if (!donum(&sections[cursect], file->lines[i], ctx, 0)) {
						fprintf (stderr, ED2_LOC_FORMAT(file->lines[i]->loc, "Unknown directive %s\n"), file->lines[i]->str);
						return 1;
					}
					break;
			}
		}
		cursect = 0;
		ctx->cur_global_label = NULL;
		for (j = 0; j < sectionsnum; j++)
			sections[j].pos = 0;
		ull val[MAXOPLEN];
		for (i = 0; i < file->linesnum; i++) {
			switch (file->lines[i]->type) {
				case LINE_INSN:
					if (!resolve(ctx, val, im[i].m[0], sections[cursect].pos / ctx->isa->posunit + sections[cursect].base, file->lines[i]->loc)) {
						sections[cursect].pos += im[i].m[0].oplen;
						im[i].m++;
						im[i].mnum--;
						if (!im[i].mnum) {
							fprintf (stderr, ED2_LOC_FORMAT(file->lines[i]->loc, "Relocaiton failed\n"));
							return 1;
						}
						allok = 0;
					} else {
						if (ctx->isa->i_need_nv50as_hack) {
							if (im[i].m[0].oplen == 8 && (sections[cursect].pos & 7)) {
								j = i - 1;
								while (j != -1ull && file->lines[j]->type == LINE_LABEL)
									j--;
								assert (j != -1ull && file->lines[j]->type == LINE_INSN);
								if (im[j].m[0].oplen == 4) {
									im[j].m++;
									im[j].mnum--;
								}
								allok = 0;
								sections[cursect].pos &= ~7ull, sections[cursect].pos += 8;
							}
						}
						extend(&sections[cursect], im[i].m[0].oplen);
						for (j = 0; j < im[i].m[0].oplen; j++)
							sections[cursect].code[sections[cursect].pos++] = val[j>>3] >> (8*(j&7));
					}
					break;
				case LINE_LABEL:
					if (file->lines[i]->str[0] != '_')
						ctx->cur_global_label = file->lines[i]->str;
					break;
				case LINE_DIR:
					if (!strcmp(file->lines[i]->str, "section")) {
						for (j = 0; j < sectionsnum; j++)
							if (!strcmp(sections[j].name, file->lines[i]->atoms[0]->str))
								break;
						cursect = j;
					} else if (!strcmp(file->lines[i]->str, "align")) {
						ull num = file->lines[i]->atoms[0]->num1;
						ull oldpos = sections[cursect].pos;
						sections[cursect].pos += num - 1;
						sections[cursect].pos /= num;
						sections[cursect].pos *= num;
						extend(&sections[cursect], 0);
						for (j = oldpos; j < sections[cursect].pos; j++)
							sections[cursect].code[j] = 0;
<<<<<<< HEAD
					} else if (!strcmp(file->lines[i]->str, "skip")) {
=======
					} else if (!strcmp(file->lines[i]->str, ".size")) {
						ull num = file->lines[i]->atoms[0]->num1;
						ull oldpos = sections[cursect].pos;
						if (sections[cursect].pos > num) {
							fprintf (stderr, "Section '%s' exceeds .size by %llu bytes\n", sections[cursect].name, sections[cursect].pos - num);
							return 1;
						}
						sections[cursect].pos = num;
						extend(&sections[cursect], 0);
						for (j = oldpos; j < sections[cursect].pos; j++)
							sections[cursect].code[j] = 0;
					} else if (!strcmp(file->lines[i]->str, ".skip")) {
>>>>>>> 5a891750
						ull num = file->lines[i]->atoms[0]->num1;
						ull oldpos = sections[cursect].pos;
						sections[cursect].pos += num;
						extend(&sections[cursect], 0);
						for (j = oldpos; j < sections[cursect].pos; j++)
							sections[cursect].code[j] = 0;
					} else if (!strcmp(file->lines[i]->str, "equ")) {
						/* nothing to be done */
					} else if (!donum(&sections[cursect], file->lines[i], ctx, 1)) {
						fprintf (stderr, ED2_LOC_FORMAT(file->lines[i]->loc, "Unknown directive %s\n"), file->lines[i]->str);
						return 1;
					}
			}
		}
	} while (!allok);
	FILE *outfile = stdout;
	if (envyas_outname) {
		if (!(outfile = fopen(envyas_outname, "w"))) {
			perror(envyas_outname);
			return 1;
		}
	}

	for (i = 0; i < sectionsnum; i++) {
		if (!strcmp(sections[i].name, "default") && !sections[i].pos)
			continue;
		if (envyas_ofmt == OFMT_RAW)
			fwrite (sections[i].code, 1, sections[i].pos, outfile);
		else {
			if (envyas_ofmt == OFMT_CHEX8) {
				fprintf (outfile, "uint8_t %s[] = {\n", sections[i].name);
			}
			if (envyas_ofmt == OFMT_CHEX32) {
				fprintf (outfile, "uint32_t %s[] = {\n", sections[i].name);
			}
			if (envyas_ofmt == OFMT_CHEX32 || envyas_ofmt == OFMT_HEX32) {
				for (j = 0; j < sections[i].pos; j+=4) {
					uint32_t val;
					val = sections[i].code[j] | sections[i].code[j+1] << 8 | sections[i].code[j+2] << 16 | sections[i].code[j+3] << 24;
					if (envyas_ofmt == OFMT_CHEX8 || envyas_ofmt == OFMT_CHEX32) {
						int k;
						for (k = 0; k < 4; k++) {
							int l = find_label(ctx, &sections[i], j + k, -1);
							while (l >= 0) {
								fprintf(outfile, "/* 0x%04x: %s */\n", j + k, ctx->labels[l].name);
								l = find_label(ctx, &sections[i], j + k, l + 1);
							}
						}
						fprintf (outfile, "\t");
					}
					fprintf (outfile, "0x%08x,\n", val);
				}
			} else {
				for (j = 0; j < sections[i].pos; j++) {
					if (envyas_ofmt == OFMT_CHEX8 || envyas_ofmt == OFMT_CHEX32) {
						int l = find_label(ctx, &sections[i], j, -1);
						while (l >= 0) {
							fprintf(outfile, "/* 0x%04x: %s */\n", j, ctx->labels[l].name);
							l = find_label(ctx, &sections[i], j, l + 1);
						}
						fprintf (outfile, "\t");
					}
					fprintf (outfile, "0x%02x,\n", sections[i].code[j]);
				}
			}
			if (envyas_ofmt == OFMT_CHEX8 || envyas_ofmt == OFMT_CHEX32) {
				fprintf (outfile, "};\n");
				if (i != sectionsnum - 1)
					fprintf(outfile, "\n");
			}
		}
	}
	return 0;
}

int main(int argc, char **argv) {
	argv[0] = basename(argv[0]);
	int len = strlen(argv[0]);
	if (len > 2 && !strcmp(argv[0] + len - 2, "as")) {
		argv[0][len-2] = 0;
		envyas_isa = ed_getisa(argv[0]);
		if (envyas_isa && envyas_isa->opunit == 4)
			envyas_ofmt = OFMT_HEX32;
	}
	int c;
	unsigned base = 0, skip = 0, limit = 0;
	const char *varname = 0;
	const char *modename = 0;
	while ((c = getopt (argc, argv, "am:V:O:o:wi")) != -1)
		switch (c) {
			case 'a':
				if (envyas_ofmt == OFMT_HEX32)
					envyas_ofmt = OFMT_CHEX32;
				else
					envyas_ofmt = OFMT_CHEX8;
				break;
			case 'w':
				if (envyas_ofmt == OFMT_CHEX8)
					envyas_ofmt = OFMT_CHEX32;
				else
					envyas_ofmt = OFMT_HEX32;
				break;
			case 'i':
				envyas_ofmt = OFMT_RAW;
				break;
			case 'm':
				envyas_isa = ed_getisa(optarg);
				if (!envyas_isa) {
					fprintf (stderr, "Unknown architecure \"%s\"!\n", optarg);
					return 1;
				}
				break;
			case 'V':
				varname = optarg;
				break;
			case 'O':
				modename = optarg;
				break;
			case 'o':
				envyas_outname = optarg;
				break;
		}
	struct ed2a_file *file_ed2;
	if (optind < argc) {
		FILE *ifile = fopen(argv[optind], "r");
		if (!ifile) {
			perror(argv[optind]);
			return 1;
		}
		file_ed2 = ed2a_read_file(ifile, argv[optind], 0, 0);
		optind++;
		if (optind < argc) {
			fprintf (stderr, "Too many parameters!\n");
			return 1;
		}
	} else {
		file_ed2 = ed2a_read_file(stdin, "stdin", 0, 0);
	}
	if (!envyas_isa) {
		fprintf (stderr, "No architecture specified!\n");
		return 1;
	}
	envyas_variant = ed2v_new_variant(envyas_isa->ed2, varname);
	if (!envyas_variant)
		return 1;
	if (modename)
		if (ed2v_set_mode(envyas_variant, modename))
			return 1;
	struct file *file = calloc(sizeof *file, 1);
	int i;
	for (i = 0; i < file_ed2->insnsnum; i++) {
		struct ed2a_insn *insn = file_ed2->insns[i];
		if (insn->piecesnum != 1) {
			fprintf (stderr, "Multi-piece instruction!!\n");
			return 1;
		}
		struct ed2a_ipiece *ipiece = insn->pieces[0];
		struct line *line = calloc(sizeof *line, 1);
		if (!strcmp(ipiece->name, "label")) {
			if (ipiece->prefsnum || ipiece->iopsnum != 1 || ipiece->iops[0]->exprsnum != 1 || ipiece->iops[0]->modsnum || ipiece->iops[0]->exprs[0]->type != ED2A_ET_LABEL) {
				fprintf (stderr, "Invalid label instruction!!\n");
				return 1;
			}
			line->type = LINE_LABEL;
			line->str = ipiece->iops[0]->exprs[0]->str;
		} else if (!strcmp(ipiece->name, "section") || !strcmp(ipiece->name, "align") || !strcmp(ipiece->name, "skip") || !strcmp(ipiece->name, "equ") || ((ipiece->name[0] == 's' || ipiece->name[0] == 'b' || ipiece->name[0] == 'u') && isdigit(ipiece->name[1]))) {
			if (ipiece->prefsnum) {
				fprintf (stderr, "Invalid directive!!\n");
				return 1;
			}
			line->type = LINE_DIR;
			line->str = ipiece->name;
			int j;
			for (j = 0; j < ipiece->iopsnum; j++) {
				convert_iop(line, ipiece->iops[j]);
			}
		} else {
			line->type = LINE_INSN;
			convert_ipiece(line, ipiece);
		}
		line->loc = insn->loc;
		ADDARRAY(file->lines, line);
	}
	return envyas_process(file);
}<|MERGE_RESOLUTION|>--- conflicted
+++ resolved
@@ -41,9 +41,6 @@
 
 char *envyas_outname = 0;
 
-<<<<<<< HEAD
-ull calc (const struct expr *expr, struct disctx *ctx, struct ed2_loc loc) {
-=======
 static char* expand_local_label(const char *local, const char *global) {
 	char *full = malloc((global ? strlen(global) : 0) + strlen(local) + 3);
 	full[0] = '_';
@@ -56,8 +53,7 @@
 	return full;
 }
 
-ull calc (const struct expr *expr, struct disctx *ctx) {
->>>>>>> 5a891750
+ull calc (const struct expr *expr, struct disctx *ctx, struct ed2_loc loc) {
 	int i;
 	ull x;
 	switch (expr->type) {
@@ -317,10 +313,7 @@
 						sections[cursect].pos += num - 1;
 						sections[cursect].pos /= num;
 						sections[cursect].pos *= num;
-<<<<<<< HEAD
-					} else if (!strcmp(file->lines[i]->str, "skip")) {
-=======
-					} else if (!strcmp(file->lines[i]->str, ".size")) {
+					} else if (!strcmp(file->lines[i]->str, "size")) {
 						if (file->lines[i]->atomsnum > 1) {
 							fprintf (stderr, "Too many arguments for .size\n");
 							return 1;
@@ -335,8 +328,7 @@
 							return 1;
 						}
 						sections[cursect].pos = num;
-					} else if (!strcmp(file->lines[i]->str, ".skip")) {
->>>>>>> 5a891750
+					} else if (!strcmp(file->lines[i]->str, "skip")) {
 						if (file->lines[i]->atomsnum > 1) {
 							fprintf (stderr, ED2_LOC_FORMAT(file->lines[i]->loc, "Too many arguments for .skip\n"));
 							return 1;
@@ -354,16 +346,12 @@
 							fprintf (stderr, ED2_LOC_FORMAT(file->lines[i]->loc, "Wrong arguments for .equ\n"));
 							return 1;
 						}
-<<<<<<< HEAD
-						ull num = calc(file->lines[i]->atoms[1], ctx, file->lines[i]->loc);
-=======
 						if (file->lines[i]->atoms[0]->str[0] == '_' && file->lines[i]->atoms[0]->str[1] != '_') {
 							char *full_label = expand_local_label(file->lines[i]->atoms[0]->str, ctx->cur_global_label);
 							free((void*)file->lines[i]->atoms[0]->str);
 							file->lines[i]->atoms[0]->str = full_label;
 						}
-						ull num = calc(file->lines[i]->atoms[1], ctx);
->>>>>>> 5a891750
+						ull num = calc(file->lines[i]->atoms[1], ctx, file->lines[i]->loc);
 						for (j = 0; j < ctx->labelsnum; j++) {
 							if (!strcmp(ctx->labels[j].name, file->lines[i]->atoms[0]->str)) {
 								fprintf (stderr, ED2_LOC_FORMAT(file->lines[i]->loc, "Label %s redeclared!\n"), file->lines[i]->atoms[0]->str);
@@ -435,10 +423,7 @@
 						extend(&sections[cursect], 0);
 						for (j = oldpos; j < sections[cursect].pos; j++)
 							sections[cursect].code[j] = 0;
-<<<<<<< HEAD
-					} else if (!strcmp(file->lines[i]->str, "skip")) {
-=======
-					} else if (!strcmp(file->lines[i]->str, ".size")) {
+					} else if (!strcmp(file->lines[i]->str, "size")) {
 						ull num = file->lines[i]->atoms[0]->num1;
 						ull oldpos = sections[cursect].pos;
 						if (sections[cursect].pos > num) {
@@ -449,8 +434,7 @@
 						extend(&sections[cursect], 0);
 						for (j = oldpos; j < sections[cursect].pos; j++)
 							sections[cursect].code[j] = 0;
-					} else if (!strcmp(file->lines[i]->str, ".skip")) {
->>>>>>> 5a891750
+					} else if (!strcmp(file->lines[i]->str, "skip")) {
 						ull num = file->lines[i]->atoms[0]->num1;
 						ull oldpos = sections[cursect].pos;
 						sections[cursect].pos += num;
