/*
 * Copyright (C) 2010-2011 Marcin Kościelnicki <koriakin@0x04.net>
 * Copyright (C) 2010-2011 Martin Peres <martin.peres@ensi-bourges.fr>
 * Copyright (C) 2010-2011 Emil Velikov <emil.l.velikov@gmail.com>
 * Copyright (C) 2011 Roy Spliet <r.spliet@student.tudelft.nl>
 * All Rights Reserved.
 *
 * Permission is hereby granted, free of charge, to any person obtaining a
 * copy of this software and associated documentation files (the "Software"),
 * to deal in the Software without restriction, including without limitation
 * the rights to use, copy, modify, merge, publish, distribute, sublicense,
 * and/or sell copies of the Software, and to permit persons to whom the
 * Software is furnished to do so, subject to the following conditions:
 *
 * The above copyright notice and this permission notice (including the next
 * paragraph) shall be included in all copies or substantial portions of the
 * Software.
 *
 * THE SOFTWARE IS PROVIDED "AS IS", WITHOUT WARRANTY OF ANY KIND, EXPRESS OR
 * IMPLIED, INCLUDING BUT NOT LIMITED TO THE WARRANTIES OF MERCHANTABILITY,
 * FITNESS FOR A PARTICULAR PURPOSE AND NONINFRINGEMENT.  IN NO EVENT SHALL
 * VA LINUX SYSTEMS AND/OR ITS SUPPLIERS BE LIABLE FOR ANY CLAIM, DAMAGES OR
 * OTHER LIABILITY, WHETHER IN AN ACTION OF CONTRACT, TORT OR OTHERWISE,
 * ARISING FROM, OUT OF OR IN CONNECTION WITH THE SOFTWARE OR THE USE OR
 * OTHER DEALINGS IN THE SOFTWARE.
 */

#include "util.h"
#include "dis.h"
#include "bios.h"
#include <errno.h>
#include <stdio.h>
#include <stdint.h>
#include <stdbool.h>
#include <stdlib.h>
#include <string.h>
#include <limits.h>

struct envy_bios *bios;
uint8_t major_version, minor_version, micro_version, chip_version;
uint32_t card_codename = 0;
uint8_t tCWL = 0;
uint32_t strap = 0;

uint16_t bmpver = 0;
uint8_t bmpver_min;
uint8_t bmpver_maj;
uint32_t i2coffset = 0;
uint32_t gpiooffset = 0;
uint8_t dcbver, dcbhlen, dcbrlen, dcbentries;
uint8_t i2cver, i2chlen, i2crlen, i2centries, i2cd0, i2cd1;
uint8_t gpiover, gpiohlen, gpiorlen, gpioentries;
int maxcond = -1;
int maxiocond = -1;
int maxiofcond = -1;
int maxmi = -1;
int maxmac = -1;

uint16_t init_script_tbl_ptr;
uint16_t macro_index_tbl_ptr;
uint16_t macro_tbl_ptr;
uint16_t condition_tbl_ptr;
uint16_t io_condition_tbl_ptr;
uint16_t io_flag_condition_tbl_ptr;
uint16_t init_function_tbl_ptr;
uint16_t some_script_ptr;
uint16_t init96_tbl_ptr;

uint16_t disp_script_tbl_ptr;

uint8_t ram_restrict_group_count;
uint16_t ram_restrict_tbl_ptr;
uint16_t ram_type_tbl_ptr;

uint16_t pll_limit_tbl_ptr;

uint8_t p_tbls_ver = 0;
uint16_t pm_mode_tbl_ptr = 0;
uint16_t voltage_map_tbl_ptr = 0;
uint16_t voltage_tbl_ptr = 0;
uint16_t temperature_tbl_ptr = 0;
uint16_t timings_tbl_ptr = 0;
uint16_t timings_map_tbl_ptr = 0;
uint16_t pm_unknown_tbl_ptr = 0;

uint16_t *subs = 0;
int subsnum = 0, subsmax = 0;

uint16_t *calls = 0;
int callsnum = 0, callsmax = 0;

int usage(char* name) {
	printf("Usage: %s mybios.rom [-c XX] [-s strap]\n",name);
	printf("Options:\n");
	printf("  -c XX : override card generation\n");
	printf("  -m XX : set tCWL (for timing entry size < 20)\n");
	printf("  -s XX : set the trap register\n");
	return 1;
}

void printhex (uint32_t start, uint32_t length) {
	envy_bios_dump_hex(bios, stdout, start, length);
}

void printcmd (uint16_t off, uint16_t length) {
	printf ("%04x:", off);
	int i;
	for (i = 0; i < length; i++)
		printf(" %02x", bios->data[off+i]);
	for (; i < 16; i++)
		printf ("   ");
}

uint32_t le32 (uint16_t off) {
	return bios->data[off] | bios->data[off+1] << 8 | bios->data[off+2] << 16 | bios->data[off+3] << 24;
}

uint16_t le16 (uint16_t off) {
	return bios->data[off] | bios->data[off+1] << 8;
}

void printscript (uint16_t soff) {
	while (1) {
		uint8_t op = bios->data[soff];
		uint32_t dst;
		uint8_t incr;
		uint8_t cnt;
		int i;
		uint32_t x;
		switch (op) {
			case 0x32:
				printcmd (soff, 11);
				printf ("IO_RESTRICT_PROG\tR[0x%06x] = (0x%04x[0x%02x] & 0x%02x) >> %d) [{\n", le32(soff+7), le16(soff+1), bios->data[soff+3], bios->data[soff+4], bios->data[soff+5]);
				cnt = bios->data[soff+6];
				soff += 11;
				while (cnt--) {
					printcmd (soff, 4);
					printf ("\t%08x\n", le32(soff));
					soff += 4;
				}
				printcmd (soff, 0);
				printf ("}]\n");
				break;
			case 0x33:
				printcmd (soff, 2);
				printf ("REPEAT\t0x%02x\n", bios->data[soff+1]);
				soff += 2;
				break;
			case 0x36:
				printcmd (soff, 1);
				printf ("END_REPEAT\n");
				soff++;
				break;
			case 0x37:
				printcmd (soff, 11);
				printf ("COPY\t0x%04x[0x%02x] & ~0x%02x |= (R[%06x] %s 0x%02x) & %08x\n",
						le16(soff+7), bios->data[soff+9], bios->data[soff+10], le32(soff+1), bios->data[soff+5]&0x80?"<<":">>",
						bios->data[soff+5]&0x80?0x100-bios->data[soff+5]:bios->data[soff+5], bios->data[soff+6]);
				soff += 11;
				break;
			case 0x38:
				printcmd (soff, 1);
				printf ("NOT\n");
				soff++;
				break;
			case 0x39:
				printcmd (soff, 2);
				printf ("IO_FLAG_CONDITION\t0x%02x\n", bios->data[soff+1]);
				if (bios->data[soff+1] > maxiofcond)
					maxiofcond = bios->data[soff+1];
				soff += 2;
				break;
			case 0x4a:
				printcmd (soff, 11);
				printf ("IO_RESTRICT_PLL2\tR[0x%06x] =PLL= (0x%04x[0x%02x] & 0x%02x) >> %d) [{\n", le32(soff+7), le16(soff+1), bios->data[soff+3], bios->data[soff+4], bios->data[soff+5]);
				cnt = bios->data[soff+6];
				soff += 11;
				while (cnt--) {
					printcmd (soff, 4);
					printf ("\t%08x\n", le32(soff));
					soff += 4;
				}
				printcmd (soff, 0);
				printf ("}]\n");
				break;
			case 0x4d:
				printcmd (soff, 4);
				printf ("ZM_I2C_BYTE\tI2C[0x%02x][0x%02x]\n", bios->data[soff+1], bios->data[soff+2]);
				cnt = bios->data[soff+3];
				soff += 4;
				while (cnt--) {
					printcmd (soff, 2);
					printf ("\t[0x%02x] = 0x%02x\n", bios->data[soff], bios->data[soff+1]);
					soff += 2;
				}
				break;
			case 0x51:
				printcmd (soff, 5);
				cnt = bios->data[soff+4];
				dst = bios->data[soff+3];
				printf ("CR_INDEX_ADDR C[%02x] C[%02x] %02x %02x\n", bios->data[soff+1], bios->data[soff+2], bios->data[soff+3], bios->data[soff+4]);
				soff += 5;
				while (cnt--) {
					printcmd(soff, 1);
					printf ("\t\t[%02x] = %02x\n", dst, bios->data[soff]);
					soff++;
					dst++;
				}
				break;
			case 0x52:
				printcmd (soff, 4);
				printf ("CR\t\tC[0x%02x] &= 0x%02x |= 0x%02x\n", bios->data[soff+1], bios->data[soff+2], bios->data[soff+3]);
				soff += 4;
				break;
			case 0x53:
				printcmd (soff, 3);
				printf ("ZM_CR\tC[0x%02x] = 0x%02x\n", bios->data[soff+1], bios->data[soff+2]);
				soff += 3;
				break;
			case 0x56:
				printcmd (soff, 3);
				printf ("CONDITION_TIME\t0x%02x 0x%02x\n", bios->data[soff+1], bios->data[soff+2]);
				if (bios->data[soff+1] > maxcond)
					maxcond = bios->data[soff+1];
				soff += 3;
				break;
			case 0x57:
				printcmd (soff, 3);
				printf ("LTIME\t0x%04x\n", le16(soff+1));
				soff += 3;
				break;
			case 0x58:
				printcmd (soff, 6);
				dst = le32(soff+1);
				cnt = bios->data[soff+5];
				soff += 6;
				printf ("ZM_REG_SEQUENCE\t0x%02x\n", cnt);
				while (cnt--) {
					printcmd (soff, 4);
					printf ("\t\tR[0x%06x] = 0x%08x\n", dst, le32(soff));
					dst += 4;
					soff += 4;
				}
				break;
			case 0x5b:
				printcmd (soff, 3);
				x = le16(soff+1);
				printf ("CALL\t0x%04x\n", le16(soff+1));
				soff += 3;
				for (i = 0; i < callsnum; i++)
					if (calls[i] == x)
						break;
				if (i == callsnum)
					ADDARRAY(calls, x);
				break;
			case 0x5e:
				printcmd (soff, 6);
				printf ("I2C_IF\tI2C[0x%02x][0x%02x][0x%02x] & 0x%02x == 0x%02x\n", bios->data[soff+1], bios->data[soff+2], bios->data[soff+3], bios->data[soff+4], bios->data[soff+5]);
				soff += 6;
				break;
			case 0x5f:
				printcmd (soff, 16);
				printf ("\n");
				printcmd (soff+16, 6);
				printf ("COPY_NV_REG\tR[%06x] & ~0x%08x = (R[%06x] %s 0x%02x) & %08x ^ %08x\n",
						le32(soff+14), le32(soff+18), le32(soff+1), bios->data[soff+5]&0x80?"<<":">>",
						bios->data[soff+5]&0x80?0x100-bios->data[soff+5]:bios->data[soff+5], le32(soff+6), le32(soff+10));
				soff += 22;
				break;
			case 0x63:
				printcmd (soff, 1);
				printf ("COMPUTE_MEM\n");
				soff++;
				break;
			case 0x69:
				printcmd (soff, 5);
				printf ("IO\t\tI[0x%04x] &= 0x%02x |= 0x%02x\n", le16(soff+1), bios->data[soff+3], bios->data[soff+4]);
				soff += 5;
				break;
			case 0x6b:
				printcmd (soff, 2);
				printf ("SUB\t0x%02x\n", bios->data[soff+1]);
				x = bios->data[soff+1];
				soff += 2;
				for (i = 0; i < subsnum; i++)
					if (subs[i] == x)
						break;
				if (i == subsnum)
					ADDARRAY(subs, x);
				break;
			case 0x6e:
				printcmd (soff, 13);
				printf ("NV_REG\tR[0x%06x] &= 0x%08x |= 0x%08x\n", le32(soff+1), le32(soff+5), le32(soff+9));
				soff += 13;
				break;
			case 0x6f:
				printcmd (soff, 2);
				printf ("MACRO\t0x%02x\n", bios->data[soff+1]);
				if (bios->data[soff+1] > maxmi)
					maxmi = bios->data[soff+1];
				soff += 2;
				break;
			case 0x71:
				printcmd (soff, 1);
				printf ("DONE\n");
				return;
			case 0x72:
				printcmd (soff, 1);
				printf ("RESUME\n");
				soff++;
				break;
			case 0x74:
				printcmd (soff, 3);
				printf ("TIME\t0x%04x\n", le16(soff+1));
				soff += 3;
				break;
			case 0x75:
				printcmd (soff, 2);
				printf ("CONDITION\t0x%02x\n", bios->data[soff+1]);
				if (bios->data[soff+1] > maxcond)
					maxcond = bios->data[soff+1];
				soff += 2;
				break;
			case 0x76:
				printcmd (soff, 2);
				printf ("IO_CONDITION\t0x%02x\n", bios->data[soff+1]);
				if (bios->data[soff+1] > maxiocond)
					maxiocond = bios->data[soff+1];
				soff += 2;
				break;
			case 0x7a:
				printcmd (soff, 9);
				printf ("ZM_REG\tR[0x%06x] = 0x%08x\n", le32(soff+1), le32(soff+5));
				soff += 9;
				break;
			case 0x87:
				printcmd (soff, 2);
				printf ("RAM_RESTRICT_PLL 0x%02x\n", bios->data[soff+1]);
				soff += 2;
				for (i = 0; i < ram_restrict_group_count; i++) {
					printcmd(soff, 4);
					printf("\t[0x%02x] 0x%08x\n", i, le32(soff));
					soff += 4;
				}
				break;
			case 0x8c:
				printcmd (soff, 1);
				printf ("UNK8C\n");
				soff++;
				break;
			case 0x8d:
				printcmd (soff, 1);
				printf ("UNK8D\n");
				soff++;
				break;
			case 0x8e:
				printcmd (soff, 1);
				printf ("GPIO\n");
				soff++;
				break;
			case 0x8f:
				printcmd (soff, 7);
				printf ("RAM_RESTRICT_ZM_REG_GROUP\tR[0x%06x] %02x %02x\n", le32(soff+1), bios->data[soff+5], bios->data[soff+6]);
				incr = bios->data[soff+5];
				cnt = bios->data[soff+6];
				dst = le32(soff+1);
				soff += 7;
				while (cnt--) {
					printcmd (soff, 0);
					printf ("\tR[0x%06x] = {\n", dst);
					for (i = 0; i < ram_restrict_group_count; i++) {
						printcmd (soff, 4);
						printf ("\t\t%08x\n", le32(soff));
						soff += 4;
					}
					printcmd (soff, 0);
					printf ("\t}\n");
					dst += incr;
				}
				break;
			case 0x90:
				printcmd (soff, 9);
				printf ("COPY_ZM_REG\tR[0x%06x] = R[0x%06x]\n", le32(soff+5), le32(soff+1));
				soff += 9;
				break;
			case 0x97:
				printcmd (soff, 13);
				printf ("ZM_MASK_ADD\tR[0x%06x] & ~0x%08x += 0x%08x\n", le32(soff+1), le32(soff+5), le32(soff+9));
				soff += 13;
				break;
			case 0x9a:
				printcmd (soff, 7);
				printf ("I2C_IF_LONG\tI2C[0x%02x][0x%02x][0x%02x:0x%02x] & 0x%02x == 0x%02x\n", bios->data[soff+1], bios->data[soff+2], bios->data[soff+4], bios->data[soff+3], bios->data[soff+5], bios->data[soff+6]);
				soff += 7;
				break;
			default:
				printcmd (soff, 1);
				printf ("???\n");
				soff++;
				break;
		}
	}
}

static void parse_bios_version(uint16_t offset)
{
	/*
	 * offset + 0  (8 bits): Micro version
	 * offset + 1  (8 bits): Minor version
	 * offset + 2  (8 bits): Chip version
	 * offset + 3  (8 bits): Major version
	 */

	major_version = bios->data[offset + 3];
	chip_version = bios->data[offset + 2];
	if(card_codename <= 0)
		card_codename = chip_version;
	minor_version = bios->data[offset + 1];
	micro_version = bios->data[offset + 0];
	printf("Bios version %02x.%02x.%02x.%02x\n\n",
		 bios->data[offset + 3], bios->data[offset + 2],
		 bios->data[offset + 1], bios->data[offset]);
	printf("Card codename %02x\n\n",
		 card_codename);
}

int set_strap_from_string(const char* strap_s)
{
	char* end_ptr;
	unsigned long int value;

	if (strap_s != NULL) {
		value = strtoul(strap_s, &end_ptr, 16);
		if (value != ULONG_MAX) {
			strap = value;
			printf("Strap set to 0x%x\n", strap);
			return 0;
		}

		fprintf(stderr, "Invalid strap value!\n");
	}

	return 1;
}

int set_strap_from_file(const char *path)
{
	FILE *strapfile = NULL;
	char tmp[21];

	strapfile = fopen(path, "r");
	if (strapfile) {
		fread(tmp, 1, 21, strapfile);
		return set_strap_from_string(tmp);
	}

	return 1;
}

void find_strap(int argc, char **argv) {
	char *path;
	const char * strap_filename = "strap_peek";
	const char *pos = strrchr(argv[1], '/');
	if (pos == NULL)
		pos = argv[1];
	else
		pos++;
	int base_length = pos-argv[1];

	path = (char*) malloc(base_length + strlen(strap_filename)+1);
	strncpy(path, argv[1], base_length);
	strncpy(path+base_length, strap_filename, strlen(strap_filename));

	if(!set_strap_from_file(path))
		printf("Strap register found in '%s'\n", path);

	free(path);
}

int parse_args(int argc, char **argv) {
	int i;

	for(i = 2; i < argc; i++) {
		if (!strncmp(argv[i],"-c",2)) {
			i++;
			if(i < argc) {
				sscanf(argv[i],"%2x",&card_codename);
				printf("Card generation forced to nv%2x\n", card_codename);
			} else {
				return usage(argv[0]);
			}
		} else if (!strncmp(argv[i],"-m",2)) {
			i++;
			if(i < argc) {
				sscanf(argv[i],"%2hhx",&tCWL);
				printf("tCWL set to %2hhx\n", tCWL);
			} else {
				return usage(argv[0]);
			}
		} else if (!strncmp(argv[i],"-s",2)) {
			i++;
			if (i < argc) {
				if (!strncmp(argv[i],"0x",2)) {
					set_strap_from_string(argv[i]+2);
				} else {
					set_strap_from_file(argv[i]);
				}
			} else {
				return usage(argv[0]);
			}
		} else {
			fprintf(stderr, "Unknown parameter '%s'\n", argv[i]);
		}
	}

	return 0;
}

int vbios_read(const char *filename, uint8_t **vbios, unsigned int *length)
{
	FILE * fd_bios;

	*vbios = NULL;
	*length = 0;

	fd_bios = fopen(filename ,"rb");
	if (!fd_bios) {
		perror("fopen");
		return 1;
	}

	/* get the size */
	fseek(fd_bios, 0, SEEK_END);
	*length = ftell(fd_bios);
	fseek(fd_bios, 0, SEEK_SET);

	if (*length <= 0) {
		perror("fseek");
		return 1;
	}

	/* Read the vbios */
	*vbios = malloc(*length * sizeof(char));
	if (!*vbios) {
		perror("malloc");
		return 1;
	}
	if (fread(*vbios, 1, *length, fd_bios) < *length) {
		free(*vbios);
		perror("fread");
		return 1;
	}
	if (fclose (fd_bios)) {
		free(*vbios);
		perror("fclose");
		return 1;
	}
	return 0;
}

const char * mem_type(uint8_t version, uint16_t start)
{
	uint8_t ram_type = bios->data[start] & 0x0f;

	if (version != 0x10)
		return "unknown table version (%x)\n";

	switch (ram_type) {
	case 0:
		return "DDR2";
		break;
	case 1:
		return "DDR3";
		break;
	case 2:
		return "GDDR3";
		break;
	case 3:
		return "GDDR5";
		break;
	default:
		return "Unknown ram type";
	}
}

int main(int argc, char **argv) {
	int i;
	if (argc < 2) {
		return usage(argv[0]);
	}

	bios = calloc (sizeof *bios, 1);
	if (!bios) {
		perror("malloc");
		return 1;
	}

	parse_args(argc, argv);

	if (strap == 0) {
		find_strap(argc, argv);
		if (strap == 0)
			fprintf(stderr, "warning: No strap specified\n");
	}

	if (vbios_read(argv[1], &bios->data, &bios->origlength)) {
		fprintf(stderr, "Failed to read VBIOS!\n");
		return 1;
	}

	if (envy_bios_parse(bios)) {
		fprintf(stderr, "Failed to parse BIOS\n");
		return 1;
	}
	envy_bios_print(bios, stdout, ENVY_BIOS_PRINT_ALL);

	const struct ed2a_colors *discolors = &ed2a_def_colors;

	if (bios->bmp_offset && bios->type == ENVY_BIOS_TYPE_NV04) {
		bmpver_maj = bios->data[bios->bmp_offset+5];
		bmpver_min = bios->data[bios->bmp_offset+6];
		bmpver = bmpver_maj << 8 | bmpver_min;
		printf ("BMP %02x.%02x at %x\n", bmpver_maj, bmpver_min, bios->bmp_offset);
		printf ("\n");
		parse_bios_version(bios->bmp_offset + 10);
		printhex(bios->bmp_offset, 256);
		if (bmpver >= 0x510) {
			init_script_tbl_ptr = le32(bios->bmp_offset + 75);
			macro_index_tbl_ptr = le32(bios->bmp_offset + 77);
			macro_tbl_ptr = le32(bios->bmp_offset + 79);
			condition_tbl_ptr = le32(bios->bmp_offset + 81);
			io_condition_tbl_ptr = le32(bios->bmp_offset + 83);
			io_flag_condition_tbl_ptr = le32(bios->bmp_offset + 85);
			init_function_tbl_ptr = le32(bios->bmp_offset + 87);
		}
		if (bmpver >= 0x527) {
			pm_mode_tbl_ptr = le16(bios->bmp_offset + 148);
			voltage_tbl_ptr = le16(bios->bmp_offset + 152);
		}
	}
	if (bios->bit_offset) {
		int maxentry = bios->data[bios->bit_offset+10];
		printf ("BIT at %x, %x entries\n", bios->bit_offset, maxentry);
		printf ("\n");
		printhex(bios->bit_offset, 12);
		for (i = 0; i < maxentry; i++) {
			uint32_t off = bios->bit_offset + 12 + i*6;
			uint8_t version = bios->data[off+1];
			uint16_t elen = le16(off+2);
			uint16_t eoff = le16(off+4);
			printf ("BIT table '%c' version %d at %04x length %04x\n", bios->data[off], version, eoff, elen);
				printhex(eoff, elen);
			switch (bios->data[off]) {
				case 'I':
					init_script_tbl_ptr = le32(eoff);
					macro_index_tbl_ptr = le32(eoff+2);
					macro_tbl_ptr = le32(eoff+4);
					condition_tbl_ptr = le32(eoff+6);
					io_condition_tbl_ptr = le32(eoff+8);
					io_flag_condition_tbl_ptr = le32(eoff+10);
					init_function_tbl_ptr = le32(eoff+12);
					if (elen >= 16)
						some_script_ptr = le32(eoff+14);
					if (elen >= 18)
						init96_tbl_ptr = le32(eoff+16);
					break;
				case 'M':
					if (version == 1) {
						if (elen >= 5) {
							ram_restrict_group_count = bios->data[eoff+2];
							ram_restrict_tbl_ptr = le16(eoff+3);
						}
					} else if (version == 2) {
						if (elen >= 3) {
							ram_restrict_group_count = bios->data[eoff];
							ram_restrict_tbl_ptr = le16(eoff+1);
							ram_type_tbl_ptr = le16(eoff+3);
						}
					}

					if (elen >= 7)
						printf("M.tbl_05 at %x\n", le16(eoff+5));
					if (elen >= 9)
						printf("M.tbl_07 at %x\n", le16(eoff+7));
					if (elen >= 0xb)
						printf("M.tbl_09 at %x\n", le16(eoff+9));
					if (elen >= 0xd)
						printf("M.tbl_0b at %x\n", le16(eoff+0xb));
					if (elen >= 0xf)
						printf("M.tbl_0c at %x\n", le16(eoff+0xd));
					if (elen >= 0x11)
						printf("M.tbl_0d at %x\n", le16(eoff+0xf));
					break;
				case 'C':
					pll_limit_tbl_ptr = le16(eoff + 8);
					break;
				case 'U':
					disp_script_tbl_ptr = le16(eoff);
					break;
				case 'P':
					printf("Bit P table version %x\n", version);

					p_tbls_ver = version;
					pm_mode_tbl_ptr = le16(eoff + 0);
					if (version == 1) {
						voltage_tbl_ptr = le16(eoff + 16);
						temperature_tbl_ptr = le16(eoff + 12);
						timings_tbl_ptr = le16(eoff + 4);
						pm_unknown_tbl_ptr = le16(eoff + 21);
					} else if (version == 2) {
						voltage_tbl_ptr = le16(eoff + 12);
						temperature_tbl_ptr = le16(eoff + 16);
						timings_tbl_ptr = le16(eoff + 8);
						timings_map_tbl_ptr = le16(eoff + 4);
						pm_unknown_tbl_ptr = le16(eoff + 24);
						if (elen >= 34)
							voltage_map_tbl_ptr = le16(eoff + 32);
					}

					break;
				case 'i':
					parse_bios_version(eoff);
					break;
			}
			printf ("\n");
		}
	}
	if (bios->dcb_offset) {
		dcbver = bios->data[bios->dcb_offset];
		uint16_t coff = 4;
		printf ("DCB %d.%d at %x\n", dcbver >> 4, dcbver&0xf, bios->dcb_offset);
		if (dcbver >= 0x30) {
			dcbhlen = bios->data[bios->dcb_offset+1];
			dcbentries = bios->data[bios->dcb_offset+2];
			dcbrlen = bios->data[bios->dcb_offset+3];
			i2coffset = le16(bios->dcb_offset+4);
			gpiooffset = le16(bios->dcb_offset+10);
		} else if (dcbver >= 0x20) {
			dcbhlen = 8;
			dcbentries = 16;
			dcbrlen = 8;
			i2coffset = le16(bios->dcb_offset+2);
		} else {
			dcbhlen = 4;
			dcbentries = 16;
			dcbrlen = 10;
			coff = 6;
			i2coffset = le16(bios->dcb_offset+2);
		}
		printhex(bios->dcb_offset, dcbhlen);
		printf("\n");
		for (i = 0; i < dcbentries; i++) {
			uint16_t soff = bios->dcb_offset + dcbhlen + dcbrlen * i;
			uint32_t conn = le32(soff);
			uint32_t conf = le32(soff + coff);
			if (dcbver >= 0x20) {
				int type = conn & 0xf;
				int i2c = conn >> 4 & 0xf;
				int heads = conn >> 8 & 0xf;
				int connector = conn >> 12 & 0xf;
				int bus = conn >> 16 & 0xf;
				int loc = conn >> 20 & 3;
				int or = conn >> 24 & 0xf;
				char *types[] = { "ANALOG", "TV", "TMDS", "LVDS", "???", "???", "DP", "???",
							"???", "???", "???", "???", "???", "???", "???", "???" };
				printf ("Type %x [%s] I2C %d heads %x connector %d bus %d loc %d or %x conf %x\n", type, types[type], i2c, heads, connector, bus, loc, or, conf);
			}
			printhex (soff, dcbrlen);
			printf("\n");
		}
		printf ("\n");
	}
	if (bios->hwsq_offset) {
<<<<<<< HEAD
		uint8_t entry_count, bytes_to_write, i, e;
		const struct disisa *hwsq_isa = ed_getisa("hwsq");
		struct ed2v_variant *hwsq_var_nv17 = ed2v_new_variant(hwsq_isa->ed2, "nv17");
		struct ed2v_variant *hwsq_var_nv41 = ed2v_new_variant(hwsq_isa->ed2, "nv41");
=======
		uint8_t entry_count, bytes_to_write, i;
>>>>>>> 175b6224

		bios->hwsq_offset += 4;

		entry_count = bios->data[bios->hwsq_offset];
		bytes_to_write = bios->data[bios->hwsq_offset + 1];

		printf("HWSQ table at %x: Entry count %u, entry length %u\n", bios->hwsq_offset, entry_count, bytes_to_write);

		for (i=0; i < entry_count; i++) {
			uint16_t entry_offset = bios->hwsq_offset + 2 + i * bytes_to_write;
			uint32_t sequencer = le32(entry_offset);
			//uint8_t bytes_written = 4;

			printf("-- HWSQ entry %u at %x: sequencer control = %u\n", i, entry_offset, sequencer);
			envydis(hwsq_isa, stdout, bios->data + entry_offset + 4, 0, bytes_to_write - 4, hwsq_var_nv41, 0, 0, 0, discolors);
			printf ("\n");
		}
		printf ("\n");
	}
	if (i2coffset) {
		i2chlen = 0;
		i2centries = 16;
		i2crlen = 4;
		if (dcbver >= 0x30) {
			i2cver = bios->data[i2coffset];
			i2chlen = bios->data[i2coffset+1];
			i2centries = bios->data[i2coffset+2];
			i2crlen = bios->data[i2coffset+3];
			i2cd0 = bios->data[i2coffset+4] & 0xf;
			i2cd1 = bios->data[i2coffset+4] >> 4;
			printf ("I2C table %d.%d at %x, default entries %x %x\n", i2cver >> 4, i2cver&0xf, i2coffset, i2cd0, i2cd1);
			printhex(i2coffset, i2chlen);
		} else {
			i2cver = dcbver;
			printf ("I2C table at %x:\n", i2coffset);
		}
		printf ("\n");
		for (i = 0; i < i2centries; i++) {
			uint16_t off = i2coffset + i2chlen + i2crlen * i;
			printf ("Entry %x: ", i);
			if (bios->data[off+3] == 0xff)
				printf ("invalid\n");
			else {
				uint8_t pt = 0;
				uint8_t rd, wr;
				if (i2cver >= 0x30)
					pt = bios->data[off+3];
				if (i2cver >= 0x14) {
					wr = bios->data[off];
					rd = bios->data[off+1];
				} else {
					wr = bios->data[off+3];
					rd = bios->data[off+2];
				}
				switch (pt) {
					case 0:
						printf ("NV04-style wr %x rd %x\n", wr, rd);
						break;
					case 4:
						printf ("NV4E-style %x\n", rd);
						break;
					case 5:
						printf ("NV50-style %x\n", wr);
						break;
					default:
						printf ("unknown type %x\n", pt);
						break;
				}
			}
			printhex (off, i2crlen);
			printf ("\n");
		}
		printf ("\n");
	}

	if (gpiooffset) {
		gpiover = bios->data[gpiooffset];
		gpiohlen = bios->data[gpiooffset+1];
		gpioentries = bios->data[gpiooffset+2];
		gpiorlen = bios->data[gpiooffset+3];
		printf ("GPIO table %d.%d at %x\n", gpiover >> 4, gpiover&0xf, gpiooffset);
		printhex(gpiooffset, gpiohlen);

		uint16_t soff = gpiooffset + gpiohlen;
		for (i = 0; i < gpioentries; i++) {
			if (dcbver < 0x40) {
				uint16_t entry = le16(soff);
				if (((entry & 0x07e0) >> 5) == 0x3f)
					printf("-- invalid entry --\n");
				else
					printf("-- entry %04x, tag %02x, line %02x, invert %02x --\n", entry,
						(entry & 0x07e0) >> 5, (entry & 0x001f), ((entry & 0xf800) >> 11) != 4);
				printhex(soff, gpiorlen);
			} else {
				uint32_t entry = le32(soff);
				if (((entry & 0x0000ff00) >> 8) == 0xff)
					printf("-- invalid entry --\n");
				else
					printf("-- entry %04x, tag %02x, line %02x, state(def) %02x, state(0) %02x, state(1) %02x --\n",
						entry, (entry & 0x0000ff00) >> 8, (entry & 0x0000001f) >> 0, (entry & 0x01000000) >> 24,
						(entry & 0x18000000) >> 27, (entry & 0x60000000) >> 29);
				printhex(soff, gpiorlen);
			}
			soff += gpiorlen;
			printf("\n");
		}
		printf("\n");
	}

	if (pll_limit_tbl_ptr) {
		uint8_t ver = bios->data[pll_limit_tbl_ptr];
		uint8_t hlen = 0, rlen = 0, entries = 0;
		printf ("PLL limits table at %x, version %x\n", pll_limit_tbl_ptr, ver);
		switch (ver) {
			case 0:
				break;
			case 0x10:
			case 0x11:
				hlen = 1;
				rlen = 0x18;
				entries = 1;
				break;
			case 0x20:
			case 0x21:
			case 0x30:
			case 0x40:
				hlen = bios->data[pll_limit_tbl_ptr+1];
				rlen = bios->data[pll_limit_tbl_ptr+2];
				entries = bios->data[pll_limit_tbl_ptr+3];
		}
		printhex(pll_limit_tbl_ptr, hlen);
		uint16_t soff = pll_limit_tbl_ptr + hlen;
		for (i = 0; i < entries; i++) {
			if (ver == 0x20 || ver ==0x21) {
				uint32_t ref_clk = 0;
				printf("-- Register 0x%08x --\n", le32(soff));
				printf("-- VCO1 - ");
				printf("freq [%d-%d]MHz, inputfreq [%d-%d]MHz, N [%d-%d], M [%d-%d] --\n",
					le16(soff+4), le16(soff+6), le16(soff+12), le16(soff+14),
					bios->data[soff+20], bios->data[soff+21], bios->data[soff+22], bios->data[soff+23]);
				printf("-- VCO2 - ");
				printf("freq [%d-%d]MHz, inputfreq [%d-%d]MHz, N [%d-%d], M [%d-%d] --\n",
					le16(soff+8), le16(soff+10), le16(soff+16), le16(soff+18),
					bios->data[soff+24], bios->data[soff+25], bios->data[soff+26], bios->data[soff+27]);

				if (rlen > 0x22)
					ref_clk = le32(soff+31);

				// nv4x cards detect the ref_clk from the strap
				// XXX: C51 has some extra ref_clk hacks
				if (strap && ref_clk == 0)
					switch (strap & (1 << 22 | 1 << 6)) {
					case 0:
						ref_clk = 13500;
						break;
					case (1 << 6):
						ref_clk = 14318;
						break;
					case (1 << 22):
						ref_clk = 27000;
						break;
					case (1 << 22 | 1 << 6):
						ref_clk = 25000;
						break;
					}
				printf("-- log2P_max [%d](XXX: must be less than 8), log2P_bias [%d], ref_clk %dkHz --\n",
					bios->data[soff+29], bios->data[soff+30], ref_clk);
				printhex(soff, rlen);
				printf("\n");
			} else if (ver == 0x30) {
				uint16_t rec_ptr = le16(soff+1);
				uint32_t ref_clk;
				printf("-- ID 0x%02x Register 0x%08x rec_ptr 0x%x --\n",
					bios->data[soff], le32(soff+3), rec_ptr);
				printhex(soff, rlen);
				printf("\n");
				if (rec_ptr) {
					printf("-- VCO1 - ");
					printf("freq [%d-%d]MHz, inputfreq [%d-%d]MHz, N [%d-%d], M [%d-%d] --\n",
						le16(rec_ptr), le16(rec_ptr+2), le16(rec_ptr+8), le16(rec_ptr+10),
						bios->data[rec_ptr+16], bios->data[rec_ptr+17], bios->data[rec_ptr+18], bios->data[rec_ptr+19]);
					printf("-- VCO2 - ");
					printf("freq [%d-%d]MHz, inputfreq [%d-%d]MHz, N [%d-%d], M [%d-%d] --\n",
						le16(rec_ptr+4), le16(rec_ptr+6), le16(rec_ptr+12), le16(rec_ptr+14),
						bios->data[rec_ptr+20], bios->data[rec_ptr+21], bios->data[rec_ptr+22], bios->data[rec_ptr+23]);

					/* Some rare cases have an ref_clk set to 0 in the entry
					 * Use the same approach we did for nv4x
					 */
					ref_clk = le32(rec_ptr+28);

					if (strap && ref_clk == 0)
						switch (strap & (1 << 22 | 1 << 6)) {
						case 0:
							ref_clk = 13500;
							break;
						case (1 << 6):
							ref_clk = 14318;
							break;
						case (1 << 22):
							ref_clk = 27000;
							break;
						case (1 << 22 | 1 << 6):
							ref_clk = 25000;
							break;
						}

					printf("-- log2P_max [%d], log2P_bias [%d], ref_clk %dkHz --\n",
						bios->data[rec_ptr+25], bios->data[rec_ptr+27], ref_clk);
					printhex(rec_ptr, 32);
					printf("\n");
				}
			} else if (ver == 0x40) {
				uint16_t rec_ptr = le16(soff+1);
				printf("-- ID 0x%02x Register 0x%08x rec_ptr 0x%x, ref_clk %dkHz, (?)alt_ref_clk %dkHz --\n",
					bios->data[soff], le32(soff+3), rec_ptr, le16(soff+9)*1000, le16(soff+7)*1000);
				printhex(soff, rlen);
				printf("\n");
				if (rec_ptr) {
					printf("-- VCO1 - ");
					printf("freq [%d-%d]MHz, inputfreq [%d-%d]MHz, M [%d-%d], N [%d-%d], P [%d-%d] --\n",
						le16(rec_ptr), le16(rec_ptr+2), le16(rec_ptr+4), le16(rec_ptr+6),
						bios->data[rec_ptr+8], bios->data[rec_ptr+9], bios->data[rec_ptr+10], bios->data[rec_ptr+11],
						bios->data[rec_ptr+12], bios->data[rec_ptr+13]);
					printhex(rec_ptr, 14);
					printf("\n");
				}
			}
			soff += rlen;
		}
		printf("\n");
	}

	if (init_script_tbl_ptr) {
		i = 0;
		uint16_t off = init_script_tbl_ptr;
		uint16_t soff;
		while ((soff = le16(off))) {
			off += 2;
			ADDARRAY(subs, i);
			i++;
		}
		printf ("Init script table at %x: %d main scripts\n\n", init_script_tbl_ptr, i);
	}

	int subspos = 0, callspos = 0;
	int ssdone = 0;
	while (!ssdone || subspos < subsnum || callspos < callsnum) {
		if (callspos < callsnum) {
			uint16_t soff = calls[callspos++];
			printf ("Subroutine at %x:\n", soff);
			printscript(soff);
			printf("\n");
		} else if (subspos < subsnum) {
			int i = subs[subspos++];
			uint16_t soff = le32(init_script_tbl_ptr + 2*i);
			printf ("Init script %d at %x:\n", i, soff);
			printscript(soff);
			printf("\n");
		} else if (!ssdone) {
			if (some_script_ptr) {
				printf ("Some script at %x:\n", some_script_ptr);
				printscript(some_script_ptr);
				printf("\n");
			}
			ssdone = 1;
		}
	}

	if (disp_script_tbl_ptr) {
		uint8_t ver = bios->data[disp_script_tbl_ptr];
		uint8_t hlen = bios->data[disp_script_tbl_ptr+1];
		uint8_t rlen = bios->data[disp_script_tbl_ptr+2];
		uint8_t entries = bios->data[disp_script_tbl_ptr+3];
		uint8_t rhlen = bios->data[disp_script_tbl_ptr+4];
		printf ("Display script table at %x, version %x:\n", disp_script_tbl_ptr, ver);
		printhex(disp_script_tbl_ptr, hlen + rlen * entries);
		printf ("\n");
		for (i = 0; i < entries; i++) {
			uint16_t table = le16(disp_script_tbl_ptr + hlen + i * rlen);
			if (!table)
				continue;
			uint32_t entry = le32(table);
			uint8_t configs = bios->data[table+5];
			printf ("Subtable %d at %x for %08x:\n", i, table, entry);
			printhex(table, rhlen + configs * 6);
			printf("\n");
		}
		printf("\n");
	}

	if (condition_tbl_ptr) {
		printf ("Condition table at %x: %d conditions:\n", condition_tbl_ptr, maxcond+1);
		for (i = 0; i <= maxcond; i++) {
			printcmd(condition_tbl_ptr + 12 * i, 12);
			printf ("[0x%02x] R[0x%06x] & 0x%08x == 0x%08x\n", i,
					le32(condition_tbl_ptr + 12 * i),
					le32(condition_tbl_ptr + 12 * i + 4),
					le32(condition_tbl_ptr + 12 * i + 8));
		}
		printf("\n");
	}

	if (macro_index_tbl_ptr) {
		printf ("Macro index table at %x: %d macro indices:\n", macro_index_tbl_ptr, maxmi+1);
		for (i = 0; i <= maxmi; i++) {
			printcmd(macro_index_tbl_ptr + 2 * i, 2);
			printf ("[0x%02x] 0x%02x *%d\n", i,
					bios->data[macro_index_tbl_ptr + 2 * i],
					bios->data[macro_index_tbl_ptr + 2 * i + 1]);
			if (bios->data[macro_index_tbl_ptr + 2 * i] > maxmac)
				maxmac = bios->data[macro_index_tbl_ptr + 2 * i];
		}
		printf("\n");
	}

	if (macro_tbl_ptr) {
		printf ("Macro table at %x: %d macros:\n", macro_tbl_ptr, maxmac+1);
		for (i = 0; i <= maxmac; i++) {
			printcmd(macro_tbl_ptr + 8 * i, 8);
			printf ("[0x%02x] R[0x%06x] = 0x%08x\n", i,
					le32(macro_tbl_ptr + 8 * i),
					le32(macro_tbl_ptr + 8 * i + 4));
		}
		printf("\n");
	}

	if (ram_type_tbl_ptr) {
		uint8_t version, entry_count = 0, entry_length = 0;
		uint16_t start = ram_type_tbl_ptr;
		uint8_t ram_cfg = strap?(strap & 0x1c) >> 2:0xff;
		int i;
		version = bios->data[start];
		entry_count = bios->data[start+3];
		entry_length = bios->data[start+2];

		printf("Ram type table at %x: Version %x, %u entries\n", start, version, entry_count);
		start += bios->data[start+1];
		if(version == 0x10) {
			printf("Detected ram type: %s\n",
			       mem_type(version, start + (ram_cfg*entry_length)));
		}
		printf("\n");

		for (i = 0; i < entry_count; i++) {
			if(i == ram_cfg) {
				printf("*");
			} else {
				printf(" ");
			}
			printcmd(start, entry_length);
			printf("Ram type: %s\n", mem_type(version, start));
			start += entry_length;
		}

		printf("\n");
	}
#define subent(n) (subentry_offset + ((n) * subentry_size))
	if (pm_mode_tbl_ptr) {
		uint8_t version = 0, entry_count = 0, entry_length = 0;
		uint8_t mode_info_length = 0, header_length = 0;
		uint8_t extra_data_length = 8, extra_data_count = 0;
		uint8_t subentry_offset = 0, subentry_size = 0, subentry_count = 0;
		uint16_t start = pm_mode_tbl_ptr;
		uint8_t ram_cfg = strap?(strap & 0x1c) >> 2:0xff;
		int e;

		if (major_version == 0x4) {
			header_length = bios->data[start+0];
			version = bios->data[start+1];
			entry_length = bios->data[start+3];
			entry_count = bios->data[start+2];
			mode_info_length = entry_length;
		} else if (major_version < 0x70) {
			version = bios->data[start+0];
			header_length = bios->data[start+1];
			entry_count = bios->data[start+2];
			mode_info_length = bios->data[start+3];
			extra_data_count = bios->data[start+4];
			extra_data_length = bios->data[start+5];
			entry_length = mode_info_length + extra_data_count * extra_data_length;
		} else if (major_version == 0x70 || major_version == 0x75) {
			version = bios->data[start+0];
			header_length = bios->data[start+1];
			subentry_offset = bios->data[start+2];
			subentry_size = bios->data[start+3];
			subentry_count = bios->data[start+4];
			entry_length = subentry_offset + subentry_size * subentry_count;
			mode_info_length = subentry_offset;
			entry_count = bios->data[start+5];
		} else {
			printf("Unknown PM major version %x\n", major_version);
		}

		start += header_length;

		printf ("PM_Mode table at %x. Version %x. RamCFG %x. Info_length %i.\n",
			pm_mode_tbl_ptr, version, ram_cfg, mode_info_length
		);

		if (version < 0x40)
			printf("PWM_div 0x%x, ", le16(start+6));


		if (version > 0x15 && version < 0x40)
			printf("Extra_length %i. Extra_count %i.\n", extra_data_length, extra_data_count);
		else if (version == 0x40)
			printf("Subentry length %i. Subentry count %i. Subentry Offset %i\n", subentry_size, subentry_count, subentry_offset);
		else
			printf("Version unknown\n");

		printf("Header:\n");
		printcmd(pm_mode_tbl_ptr, header_length>0?header_length:10);
		printf ("\n");

		printf("%i performance levels\n", entry_count);
		for (i=0; i < entry_count; i++) {
			uint16_t id, fan, voltage;
			uint16_t core, shader = 0, memclk, vdec = 0;
			uint8_t pcie_width = 0xff;
			uint8_t timing_id = 0xff;

			if (mode_info_length >= 28 && version >= 0x25) {
				/* it is possible that the link width is a uint16_t
				* note the variable used is uint8_t
				* 0x25 is a guess, ofcourse cards before NV40 don't actually
				* have PCI Express... so this value would be silly
				*/
				pcie_width = bios->data[start+28];
			}

			if (version > 0x15 && version < 0x40) {
				uint16_t extra_start = start + mode_info_length;
				uint16_t timing_extra_data = extra_start+(ram_cfg*extra_data_length);

				if (ram_cfg < extra_data_count)
					timing_id = bios->data[timing_extra_data+1];
			} else if (version == 0x40 && ram_cfg < subentry_count) {
				timing_id = bios->data[start+subent(ram_cfg)+1];
			}

			/* Old BIOS' might give rounding errors! */
			if (version == 0x12 || version == 0x13 || version == 0x15) {
				id = bios->data[start+0];
				core = le16(start+1) / 100;
				memclk = le16(start+5) / 100;
				fan = bios->data[start+55];
				voltage = bios->data[start+56];

				printf ("\n-- ID 0x%x Core %dMHz Memory %dMHz "
					"Voltage %d[*10mV] Timing %d Fan %d PCIe link width %d --\n",
					id, core, memclk, voltage, timing_id, fan, pcie_width );
			} else if (version >= 0x21 && version <= 0x24) {
				id = bios->data[start+0];
				core = le16(start+6);
				shader = core + (signed char) bios->data[start+8];
				memclk = le16(start+11);
				fan = bios->data[start+4];
				voltage = bios->data[start+5];

				printf ("\n-- ID 0x%x Core %dMHz Memory %dMHz Shader %dMHz "
					"Voltage %d[*10mV] Timing %d Fan %d PCIe link width %d --\n",
					id, core, memclk, shader, voltage, timing_id, fan, pcie_width );
			} else if (version == 0x25) {
				id = bios->data[start+0];
				core = le16(start+6);
				shader = le16(start+10);
				memclk = le16(start+12);
				fan = bios->data[start+4];
				voltage = bios->data[start+5];

				printf ("\n-- ID 0x%x Core %dMHz Memory %dMHz Shader %dMHz "
					"Voltage %d[*10mV] Timing %d Fan %d PCIe link width %d --\n",
					id, core, memclk, shader, voltage, timing_id, fan, pcie_width );
			} else if (version == 0x30 || version == 0x35) {
				uint16_t dom6 = 0;
				id = bios->data[start+0];
				fan = bios->data[start+6];
				voltage = bios->data[start+7];
				core = le16(start+8);
				shader = le16(start+10);
				memclk = le16(start+12);
				vdec = le16(start+16);
				dom6 = le16(start+20);

				printf ("\n-- ID 0x%x Core %dMHz Memory %dMHz Shader %dMHz Vdec %dMHz "
					"Dom6 %dMHz Voltage %d[*10mV] Timing %d Fan %d PCIe link width %d --\n",
					id, core, memclk, shader, vdec, dom6, voltage, timing_id, fan, pcie_width );
			} else if (version == 0x40) {
				uint16_t hub01 = 0, hub06 = 0, copy = 0, rop = 0, daemon = 0, hub07 = 0, unka0 = 0;
				id = bios->data[start+0];
				voltage = bios->data[start+2];

				if (subentry_size == 4) {
					hub06 = (le16(start+subent(0)) & 0xfff);
					hub01 = (le16(start+subent(1)) & 0xfff);
					copy = (le16(start+subent(2)) & 0xfff);
					shader = (le16(start+subent(3)) & 0xfff);
					core = shader / 2;
					rop = (le16(start+subent(4)) & 0xfff);
					memclk = (le16(start+subent(5)) & 0xfff);
					vdec   = (le16(start+subent(6)) & 0xfff);
					daemon = (le16(start+subent(10)) & 0xfff);
					hub07 = (le16(start+subent(11)) & 0xfff);

					printf ("\n-- ID 0x%x Core %dMHz Memory %dMHz Shader %dMHz Hub01 %dMHz "
						"Hub06 %dMHz Hub07 %dMHz ROP %dMHz VDec %dMHz Daemon %dMHz Copy %dMHz"
						"Voltage entry %d Timing %d PCIe link width %d --\n",
						id, core, memclk, shader, hub01, hub06, hub07,
						rop, vdec, daemon, copy, voltage, timing_id, pcie_width );
				} else {
					core = (le16(start+subent(0)) & 0xfff);
					shader = (le16(start+subent(1)) & 0xfff);
					memclk = (le16(start+subent(2)) & 0xfff);
					unka0 = (le16(start+subent(3)) & 0xfff);

					printf ("\n-- ID 0x%x Core %dMHz Memory %dMHz Shader %dMHz "
						"Unka0 %dMHz Voltage entry %d Timing %d PCIe link width %d --\n",
						id, core, memclk, shader, unka0, voltage, timing_id, pcie_width );
				}
			}

			if (mode_info_length > 20) {
				int i=0;
				while (mode_info_length - i*20 > 20) {
					printcmd(start+i*20, 20); printf("\n");
					i++;
				}
				printcmd(start + i*20, mode_info_length%20);
			} else {
				printcmd(start, mode_info_length);
			}
			printf("\n");

			if (version > 0x15 && version < 0x40) {
				for(e=0; e < extra_data_count; e++) {
					printf("	%i:", e);
					printcmd(start + mode_info_length + (e*extra_data_length), extra_data_length);
					printf("\n");
				}
			} else if (version == 0x40) {
				for(e=0; e < subentry_count; e++) {
					printf("	%i:", e);
					printcmd(start + mode_info_length + (e*subentry_size), subentry_size);
					printf("\n");
				}
			}
			printf("\n");

			start += entry_length;
		}
		printf("\n");
	}

	if (voltage_map_tbl_ptr) {
		uint8_t version = 0, entry_count = 0, entry_length = 0;
		uint8_t header_length = 0;
		uint16_t start = voltage_map_tbl_ptr;

		version = bios->data[start+0];
		header_length = bios->data[start+1];
		entry_length = bios->data[start+2];
		entry_count = bios->data[start+3];

		printf ("Voltage map table at %x. Version %x.\n", voltage_map_tbl_ptr, version);

		printf("Header:\n");
		printcmd(voltage_map_tbl_ptr, header_length>0?header_length:10);
		printf("\n\n");

		start += header_length;

		for (i=0; i < entry_count; i++) {
			printf ("-- ID = %u: voltage_min = %u, voltage_max = %u [µV] --\n",
				i, le32(start), le32(start+4));
			printcmd(start, entry_length);
			printf("\n\n");

			start += entry_length;
		}

		printf("\n");
	}

	if (voltage_tbl_ptr) {
		uint8_t version = 0, entry_count = 0, entry_length = 0;
		uint8_t header_length = 0, mask = 0;
		uint16_t start = voltage_tbl_ptr;

		version = bios->data[start+0];
		if (version == 0x10 || version == 0x12) {
			entry_count = bios->data[start+2];
			entry_length = bios->data[start+1];
			header_length = 5;
			mask = bios->data[start+4];
		} else if (version == 0x20) {
			entry_count = bios->data[start+2];
			entry_length = bios->data[start+3];
			header_length = bios->data[start+1];
			mask = bios->data[start+5];
		} else if (version == 0x30) {
			entry_count = bios->data[start+3];
			entry_length = bios->data[start+2];
			header_length = bios->data[start+1];
			mask = bios->data[start+4];
		} else if (version == 0x40) {
			header_length = bios->data[start+1];
			entry_length = bios->data[start+2];
			entry_count = bios->data[start+3];	// XXX: NFI what the entries are for
			mask = bios->data[start+11];			// guess
		}

		printf ("Voltage table at %x. Version %x.\n", voltage_tbl_ptr, version);

		printf("Header:\n");
		printcmd(voltage_tbl_ptr, header_length>0?header_length:10);
		printf (" mask = %x\n\n", mask);

		if (version < 0x40) {
			start += header_length;

			printf ("%i entries\n", entry_count);
			for (i=0; i < entry_count; i++) {
				uint32_t id, label;

				id = bios->data[start+1];
				label = bios->data[start+0] * 10000;

				printf ("-- ID = %x, voltage = %u µV --\n", id, label);
				if (entry_length > 20) {
					printcmd(start, 20); printf("\n");
					printcmd(start + 20, entry_length - 20);
				} else {
					printcmd(start, entry_length);
				}
				printf("\n\n");

				start += entry_length;
			}
		} else {
			/* That's what nouveau does, but it doesn't make much sense... */
			uint32_t volt_uv = le32(start+4);
			int16_t step_uv = le16(start+8);
			uint16_t nr_label = mask + 1; // XXX: hacky solution

			printf("-- Maximum voltage %d µV, voltage step %d µV, Maximum voltage to be used %d µV --\n",
					volt_uv, step_uv, le32(start+14));

			for (i = 0; i < nr_label; i++) {
				printf("-- Vid %d, voltage %d µV --\n", i, volt_uv);
				volt_uv += step_uv;
			}

//			printf ("-- Voltage range = %u-%u µV, step = %u µV--\n",
//				volt_uv, volt_uv + volt_uv * mask, step_uv);
		}
		printf("\n");
	}
	if (temperature_tbl_ptr) {
		uint8_t version = 0, entry_count = 0, entry_length = 0;
		uint8_t header_length = 0;
		uint16_t start = temperature_tbl_ptr;

		version = bios->data[start+0];
		header_length = bios->data[start+1];
		entry_length = bios->data[start+2];
		entry_count = bios->data[start+3];

		start += header_length;

		printf ("Temperature table at %x. Version %x.\n", voltage_tbl_ptr, version);

		printf("Header:\n");
		printcmd(temperature_tbl_ptr, header_length>0?header_length:10);
		printf ("\n\n");

		printf ("%i entries\n", entry_count);
		for (i=0; i < entry_count; i++) {
			uint8_t id = bios->data[(start+i*entry_length)+0];
			uint16_t data = le16((start+i*entry_length)+1);
			uint16_t temp = (data & 0x0ff0) >> 4;
			uint16_t type = (data & 0xf00f);
			const char *type_s = NULL, *threshold = NULL;
			const char *correction_target = NULL;
			uint16_t correction_value = 0;
			uint16_t fan_min, fan_max;

			type_s = (type == 0xa000?"ambient":"core");

			/* Temperatures */
			if (id == 0x4)
				threshold = "critical";
			else if (id == 0x5 || id == 0x7)
				threshold = "throttling";
			else if (id == 0x8)
				threshold = "fan boost";

			/* fan */
			fan_min = data & 0xff;
			fan_max= (data & 0xff00) >> 8;

			correction_value = data;
			if (id == 0x1) {
				correction_target = "diode offset";
				correction_value = (data >> 9) & 0x7f;
			}
			else if (id == 0x10)
				correction_target = "diode multiplier";
			else if (id == 0x11)
				correction_target = "diode divisor";
			else if (id == 0x12)
				correction_target = "slope multiplier";
			else if (id == 0x13)
				correction_target = "slope divisor";

			printcmd(start+i*entry_length, entry_length);
			printf ("id = 0x%x, data = 0x%x ",
						id, data);

			if (id == 0xff)
				printf("--disabled");
			else if (id == 0x0)
				printf ("-- new section type %i", data);
			else if (threshold)
				printf ("-- %s %s temperature is %i°C", threshold, type_s, temp);
			else if (id == 0x1 || (id >= 0x10 && id <= 0x13) || id == 0x22) {
				printf ("-- temp/fan management: ");
				if (correction_target)
					printf("%s = %i", correction_target, correction_value);
				else if (id == 0x22)
					printf("fan_min = %i, fan_max = %i", fan_min, fan_max);
				else
					printf("id = 0x%x, data = 0x%x", id, data);
			} else if (id == 0x24)
				printf ("-- bump fan speed when at %i°C type 0x%x", temp, type);
			else if (id == 0x26)
					printf("-- pwm frequency %i", data);
			else
				printf ("Unknown (temp ?= %i°C, type ?= 0x%x)", temp, type);

			printf("\n");
		}
		printf("\n");
	}
	if (timings_tbl_ptr) {
		uint8_t version = 0, entry_count = 0, entry_length = 0;
		uint8_t header_length = 0;
		uint16_t start = timings_tbl_ptr;
		uint8_t tWR, tWTR, tCL;
		uint8_t tRC;		/* Byte 3 */
		uint8_t tRFC;	/* Byte 5 */
		uint8_t tRAS;	/* Byte 7 */
		uint8_t tRCD;		/* Byte 9 */
		uint8_t tUNK_10, tUNK_11, tUNK_12, tUNK_13, tRAM_FT1; /* 14 */
		uint8_t tUNK_18, /* 19 == tCWL */tUNK_20, tUNK_21;
		uint32_t reg_100220 = 0, reg_100224 = 0, reg_100228 = 0, reg_10022c = 0;
		uint32_t reg_100230 = 0, reg_100234 = 0, reg_100238 = 0, reg_10023c = 0;

		version = bios->data[start+0];
		if (version == 0x10) {
			header_length = bios->data[start+1];
			entry_count = bios->data[start+2];
			entry_length = bios->data[start+3];
		}

		printf ("Timing table at %x. Version %x.\n", timings_tbl_ptr, version);

		printf("Header:\n");
		printcmd(timings_tbl_ptr, header_length>0?header_length:10);
		printf ("\n\n");

		start += header_length;

		printf ("%i entries\n", entry_count);
		for (i = 0; i < entry_count; i++) {
			tUNK_18 = 1;
			tUNK_20 = 0;
			tUNK_21 = 0;
			switch (entry_length<22?entry_length:22) {
			case 22:
				tUNK_21 = bios->data[start+21];
			case 21:
				tUNK_20 = bios->data[start+20];
			case 20:
				if(bios->data[start+19] > 0)
					tCWL = bios->data[start+19];
			case 19:
				tUNK_18 = bios->data[start+18];
			default:
				tWR  = bios->data[start+0];
				tWTR  = bios->data[start+1];
				tCL  = bios->data[start+2];
				tRC     = bios->data[start+3];
				tRFC    = bios->data[start+5];
				tRAS    = bios->data[start+7];
				tRCD     = bios->data[start+9];
				tUNK_10 = bios->data[start+10];
				tUNK_11 = bios->data[start+11];
				tUNK_12 = bios->data[start+12];
				tUNK_13 = bios->data[start+13];
				tRAM_FT1 = bios->data[start+14];
				break;
			}

			printcmd(start, entry_length); printf("\n");
			if (bios->data[start+0] != 0) {
				printf("Entry %d: WR(%02d), WTR(%02d),  CL(%02d)\n",
					i, tWR,tWTR,tCL);
				printf("       : RC(%02d), RFC(%02d), RAS(%02d), RCD(%02d)\n\n",
					tRC, tRFC, tRAS, tRCD);
				/** First parse RAM_FT1 */
				printf("RAM FT   : ");
				if(tRAM_FT1 & 0x1) {
					printf("ODT(ZQ/4) | ");
				} else {
					printf("ODT(Off) | ");
				}

				if(tRAM_FT1 & 0x2) {
					printf("DLL(Off) | ");
				} else {
					printf("DLL(On) | ");
				}

				if(tRAM_FT1 & 0x4) {
					printf("RON_PULL(Hi)\n");
				} else {
					printf("RON_PULL(Lo)\n");
				}

				if (card_codename < 0xc0) {
					reg_100220 = (tRCD << 24 | tRAS << 16 | tRFC << 8 | tRC);
					reg_100224 = ((tWR + 2 + (tCWL - 1)) << 24 |
								(tUNK_18 ? tUNK_18 : 1) << 16 |
								(tWTR + 2 + (tCWL - 1)) << 8);

					reg_100228 = ((tCWL - 1) << 24 | (tUNK_12 << 16) | tUNK_11 << 8 | tUNK_10);

					if(card_codename < 0x50) {
						/* Don't know, don't care...
						* don't touch the rest */
						reg_100224 |= (tCL + 2 - (tCWL - 1));
						reg_100228 |= 0x20200000;
					} else {
						reg_100230 = (tUNK_13 << 8  | tUNK_13);

						reg_100234 = (tRFC << 24 | tRCD);
						if(tUNK_10 > tUNK_11) {
							reg_100234 += tUNK_10 << 16;
						} else {
							reg_100234 += tUNK_11 << 16;
						}

						if(p_tbls_ver == 1) {
							reg_100224 |= (tCL + 2 - (tCWL - 1));
							reg_10022c = (0x14 + tCL) << 24 |
										0x16 << 16 |
										(tCL - 1) << 8 |
										(tCL - 1);
							reg_100234 |= (tCL + 2) << 8;
							reg_100238 = (0x33 - tCWL) << 16 |
										tCWL << 8 |
										(0x2E + tCL - tCWL);
							reg_10023c |= 0x4000202 | (tCL - 1) << 16;
						} else {
							/* See d.bul in NV98..
							 * seems to have changed for G105M+
							 * 10023c seen as 06xxxxxx, 0bxxxxxx or 0fxxxxxx */
							reg_100224 |= (5 + tCL - tCWL);
							reg_10022c = (tCL - 1);
							reg_100230 |= tUNK_20 << 24 | tUNK_21 << 16;
							reg_100234 |= (tCWL + 6) << 8;
							reg_100238 = (0x5A + tCL) << 16 |
										(6 - tCL + tCWL) << 8 |
										(0x50 + tCL - tCWL);
							reg_10023c = 0x202;
						}
					}

					printf("Registers: 220: %08x %08x %08x %08x\n",
					reg_100220, reg_100224,
					reg_100228, reg_10022c);
					printf("           230: %08x %08x %08x %08x\n",
					reg_100230, reg_100234,
					reg_100238, reg_10023c);
				} else {
					reg_100220 = (tRCD << 24 | (tRAS&0x7f) << 17 | tRFC << 8 | tRC);
					reg_100224 = 0x4c << 24 | (tUNK_11&0x0f) << 20 | (tCWL << 7) | (tCL & 0x0f);
					reg_100228 = 0x44000011 | tWR << 16 | tWTR << 8;
					reg_10022c = tUNK_20 << 9 | tUNK_13;
					reg_100230 = 0x42e00069 | tUNK_12 << 15;

					printf("Registers: 290: %08x %08x %08x %08x\n",
					reg_100220, reg_100224,
					reg_100228, reg_10022c);
					printf("           2a0: %08x %08x %08x %08x\n",
					reg_100230, reg_100234,
					reg_100238, reg_10023c);
				}
			}
			printf("\n");

			start += entry_length;
		}
	}

	if(timings_map_tbl_ptr) {
		/* Mapping timings to clockspeeds since 2009 */
		uint8_t 	version = 0, entry_count = 0, entry_length = 0,
				xinfo_count = 0, xinfo_length = 0,
				header_length = 0;
		uint16_t start = timings_map_tbl_ptr;
		uint16_t clock_low = 0, clock_hi = 0;
		int j;
		uint8_t ram_cfg = strap?(strap & 0x1c) >> 2:0xff;
		uint8_t timing;

		version = bios->data[start];
		if (version == 0x10) {
			header_length = bios->data[start+1];
			entry_count = bios->data[start+5];
			entry_length = bios->data[start+2];
			xinfo_count = bios->data[start+4];
			xinfo_length = bios->data[start+3];
		}
		printf ("Timing mapping table at %x. Version %x.\n", timings_map_tbl_ptr, version);
		printf("Header:\n");
		printcmd(timings_map_tbl_ptr, header_length>0?header_length:10);
		printf ("\n\n");

		start += header_length;

		for(i = 0; i < entry_count; i++) {
			clock_low = le16(start);
			clock_hi = le16(start+2);
			timing = bios->data[start+entry_length+(ram_cfg*xinfo_length)+1];

			printf("Entry %d: %d MHz - %d MHz, Timing %i\n",i, clock_low, clock_hi, timing);
			printcmd(start, entry_length>0?entry_length:10);
			start += entry_length;
			for(j = 0; j < xinfo_count; j++) {
				printf("\n");
				if(ram_cfg == j)
					printf("	*%i:",j);
				else
					printf("	 %i:", j);
				printcmd(start+(xinfo_length * j), xinfo_length);
			}
			printf ("\n");

			start += (xinfo_length * xinfo_count);
		}
		printf("\n");
	}

	if(pm_unknown_tbl_ptr) {
		uint8_t 	version = 0, entry_count = 0, entry_length = 0,
				header_length = 0;
		uint16_t start = pm_unknown_tbl_ptr;

		version = bios->data[start];

		if (version == 0x10) {
			header_length = bios->data[start+1];
			entry_count = bios->data[start+3];
			entry_length = bios->data[start+2];
		}

		printf ("Unknown PM table at %x. Version %x.\n", pm_unknown_tbl_ptr, version);
		printcmd(start, header_length>0?header_length:10);
		printf("\n\n");

		start += header_length;
		for(i = 0; i < entry_count; i++) {
			printcmd(start, entry_length>0?entry_length:10);
			printf("\n");
			start += entry_length;
		}
	}
	return 0;
}<|MERGE_RESOLUTION|>--- conflicted
+++ resolved
@@ -771,14 +771,9 @@
 		printf ("\n");
 	}
 	if (bios->hwsq_offset) {
-<<<<<<< HEAD
-		uint8_t entry_count, bytes_to_write, i, e;
+		uint8_t entry_count, bytes_to_write, i;
 		const struct disisa *hwsq_isa = ed_getisa("hwsq");
-		struct ed2v_variant *hwsq_var_nv17 = ed2v_new_variant(hwsq_isa->ed2, "nv17");
 		struct ed2v_variant *hwsq_var_nv41 = ed2v_new_variant(hwsq_isa->ed2, "nv41");
-=======
-		uint8_t entry_count, bytes_to_write, i;
->>>>>>> 175b6224
 
 		bios->hwsq_offset += 4;
 
