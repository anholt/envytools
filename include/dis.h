/*
 * Copyright (C) 2009-2011 Marcin Kościelnicki <koriakin@0x04.net>
 * All Rights Reserved.
 *
 * Permission is hereby granted, free of charge, to any person obtaining a
 * copy of this software and associated documentation files (the "Software"),
 * to deal in the Software without restriction, including without limitation
 * the rights to use, copy, modify, merge, publish, distribute, sublicense,
 * and/or sell copies of the Software, and to permit persons to whom the
 * Software is furnished to do so, subject to the following conditions:
 *
 * The above copyright notice and this permission notice (including the next
 * paragraph) shall be included in all copies or substantial portions of the
 * Software.
 *
 * THE SOFTWARE IS PROVIDED "AS IS", WITHOUT WARRANTY OF ANY KIND, EXPRESS OR
 * IMPLIED, INCLUDING BUT NOT LIMITED TO THE WARRANTIES OF MERCHANTABILITY,
 * FITNESS FOR A PARTICULAR PURPOSE AND NONINFRINGEMENT.  IN NO EVENT SHALL
 * VA LINUX SYSTEMS AND/OR ITS SUPPLIERS BE LIABLE FOR ANY CLAIM, DAMAGES OR
 * OTHER LIABILITY, WHETHER IN AN ACTION OF CONTRACT, TORT OR OTHERWISE,
 * ARISING FROM, OUT OF OR IN CONNECTION WITH THE SOFTWARE OR THE USE OR
 * OTHER DEALINGS IN THE SOFTWARE.
 */

#ifndef COREDIS_H
#define COREDIS_H

#include <assert.h>
#include <stdio.h>
#include <stdlib.h>
#include <stdint.h>
#include <string.h>
#include <unistd.h>
#include "util.h"
#include "var.h"
#include "ed2a.h"
#include "ed2i.h"
#include "colors.h"
#include "easm.h"

/*
 * Table format
 *
 * Decoding various fields is done by multi-level tables of decode operations.
 * Fields of a single table entry:
 *  - bitmask of program types for which this entry applies
 *  - value that needs to match
 *  - mask of bits in opcode that need to match the val
 *  - a sequence of 0 to 8 operations to perform if this entry is matched.
 *
 * Each table is scanned linearly until a matching entry is found, then all
 * ops in this entry are executed. Length of a table is not checked, so they
 * need either a terminator showing '???' for unknown stuff, or match all
 * possible values.
 *
 * A single op is supposed to decode some field of the instruction and print
 * it. In the table, an op is just a function pointer plus a void* that gets
 * passed to it as an argument. atomtab is an op that descends recursively
 * into another table to decude a subfield. T(too) is an op shorthand for use
 * in tables.
 *
 * Each op takes five arguments: output file to print to, pointer to the
 * opcode being decoded, pointer to a mask value of already-used fields,
 * a free-form void * specified in table entry that called this op, and
 * allowed program type bitmask.
 *
 * The mask argument is supposed to detect unknown fields in opcodes: if some
 * bit in decoded opcode is set, but no op executed along the way claims to
 * use it, it's probably some unknown field that could totally change the
 * meaning of instruction and will be printed in bold fucking red to alert
 * the user. Each op ors in the bitmask that it uses, and after all ops are
 * executed, main code prints unclaimed bits. This works for fields that can
 * be used multiple times, like the COND field: it'll be read fine by all ops
 * that happen to use it, but will be marked red if no op used it, like
 * an unconditional non-addc non-mov-from-$c insn.
 *
 * This doesn't work for $a, as there is a special case here: only the first
 * field using it actually gets its value, next ones just use 0. This is
 * hacked around by zeroing out the field directly in passed opcode parameter
 * in the op reading it. This gives proper behavior on stuff like add b32 $r0,
 * s[$a1+0x4], c0[0x10].
 *
 * Macros provided for quickly getting the bitfields: BF(...) gets value of
 * given bitfield and marks it as used in the mask. Args are
 * given as start bit, size in bits.
 *
 * Also, two simple ops are provided: N("string") prints a literal to output
 * and is supposed to be used for instruction names and various modifiers.
 * OOPS is for unknown encodings,
 */

typedef unsigned long long ull;

static inline ull bf_(int s, int l, ull *a, ull *m) {
	int idx = s / 0x40;
	int bit = s % 0x40;
	ull res = 0;
	ull m0 = (((1ull << l) - 1) << bit);
	m[idx] |= m0;
	res |= (a[idx] & m0) >> bit;
	if (bit + l > 0x40) {
		ull m1 = (((1ull << l) - 1) >> (0x40 - bit));
		m[idx+1] |= m1;
		res |= (a[idx+1] & m1) << (0x40 - bit);
	}
	return res;
}
#define BF(s, l) bf_(s, l, a, m)

#define MAXOPLEN (128/64)

struct disctx;
struct disisa;

#define APROTO (struct disctx *ctx, ull *a, ull *m, const void *v, int spos)

struct matches;

typedef struct matches *(*afun) APROTO;

struct sbf {
	int pos;
	int len;
};

struct bitfield {
	struct sbf sbf[2];
	enum {
		BF_UNSIGNED,
		BF_SIGNED,
		BF_SLIGHTLY_SIGNED,
		BF_ULTRASIGNED,
		BF_LUT,
	} mode;
	int shr;
	int pcrel;
	ull xorend;
	ull addend;
	ull pospreadd; // <3 xtensa...
	ull *lut;
	int wrapok;
};

struct sreg {
	int num;
	const char *name;
	enum {
		SR_NAMED,
		SR_ZERO,
		SR_ONE,
		SR_DISCARD,
	} mode;
	int fmask;
};

struct reg {
	const struct bitfield *bf;
	const char *name;
	const char *suffix;
	const struct sreg *specials;
	int always_special;
	int hilo;
	int cool;
};

struct mem {
	const char *name;
	const struct bitfield *idx;
	const struct reg *reg;
	const struct bitfield *imm;
	const struct reg *reg2;
	int reg2shr;
	int postincr; // nv50dis hack.
	int literal;
};

struct vec {
	char *name;
	struct bitfield *bf;
	struct bitfield *cnt;
	struct bitfield *mask;
	int cool;
};

struct atom {
	afun fun;
	const void *arg;
};

struct insn {
	ull val;
	ull mask;
	struct atom atoms[16];
	int fmask;
	int ptype;
};

struct matches {
	struct match *m;
	int mnum;
	int mmax;
};

struct reloc {
	const struct bitfield *bf;
	struct easm_expr *expr;
};

struct match {
	int oplen;
	ull a[MAXOPLEN], m[MAXOPLEN];
	int lpos;
	struct reloc relocs[8];
	int nrelocs;
};

struct label {
	const char *name;
	ull val;
	int type;
	unsigned size;
};

struct disctx {
	const struct disisa *isa;
	uint8_t *code;
	int *marks;
	const char **names;
	uint32_t codebase;
	uint32_t codesz;
	struct varinfo *varinfo;
	int oplen;
	uint32_t pos;
	int reverse;
	struct line *line;
	struct label *labels;
	int labelsnum;
	int labelsmax;
	struct symtab *symtab;
	struct litem **atoms;
	int atomsnum;
	int atomsmax;
	int endmark;
	const char *cur_global_label;
};

struct disisa {
	const char *ed2name;
	struct insn *troot;
	int maxoplen;
	int opunit;
	int posunit;
	int i_need_nv50as_hack;
	struct ed2i_isa *ed2;
	int prepdone;
	void (*prep)(struct disisa *);
	struct vardata *vardata;
};

struct line {
	struct litem **atoms;
	int atomsnum;
	int atomsmax;
};

struct litem {
	enum etype {
<<<<<<< HEAD
		EXPR_NUM,
		EXPR_ID,
		EXPR_LABEL,
		EXPR_REG,
		EXPR_MEM,
		EXPR_VEC,
		EXPR_DISCARD,
		EXPR_BITFIELD,
		EXPR_NEG,
		EXPR_NOT,
		EXPR_MUL,
		EXPR_DIV,
		EXPR_ADD,
		EXPR_SUB,
		EXPR_SHL,
		EXPR_SHR,
		EXPR_AND,
		EXPR_XOR,
		EXPR_OR,
		EXPR_PIADD,
		EXPR_PISUB,
		EXPR_SESTART,
		EXPR_SEEND,
		EXPR_ED2A,
	} type;
	const char *str;
	ull num1, num2;
	const struct expr *expr1;
	const struct expr *expr2;
	struct expr **vexprs;
	int vexprsnum;
	int vexprsmax;
	int isimm;
	int special;
	struct ed2a_expr *ed2a;
};

static inline struct expr *makeex(enum etype type) {
	struct expr *res = calloc(sizeof(*res), 1);
	res->type = type;
	return res;
}

static inline struct expr *makeed2a(struct ed2a_expr *ed2a) {
	struct expr *res = calloc(sizeof(*res), 1);
	res->type = EXPR_ED2A;
	res->ed2a = ed2a;
	return res;
}

static inline struct expr *makeunex(enum etype type, const struct expr *expr) {
	struct expr *res = makeex(type);
	res->expr1 = expr;
	res->isimm = expr->isimm;
	return res;
}
=======
		LITEM_NAME,
		LITEM_UNK,
		LITEM_EXPR,
		LITEM_SESTART,
		LITEM_SEEND,
	} type;
	const char *str;
	struct easm_expr *expr;
};

int setsbf (struct match *res, int pos, int len, ull num);
>>>>>>> 8b0c0f23

static inline struct litem *makeli(struct easm_expr *e) {
	struct litem *li = calloc(sizeof *li, 1);
	li->type = LITEM_EXPR;
	li->expr = e;
	return li;
}

/*
 * Makes a simple table for checking a single flag.
 *
 * Arguments: table name, flag position, ops for 0, ops for 1.
 */

#define F(n, f, a, b) static struct insn tab ## n[] = {\
	{ 0,		1ull<<(f), a },\
	{ 1ull<<(f),	1ull<<(f), b },\
	{ 0, 0, OOPS },\
};
#define F1(n, f, b) static struct insn tab ## n[] = {\
	{ 0,		1ull<<(f) },\
	{ 1ull<<(f),	1ull<<(f), b },\
	{ 0, 0, OOPS },\
};
#define F1V(n, v, f, b) static struct insn tab ## n[] = {\
	{ 0,		1ull<<(f), .fmask = v },\
	{ 1ull<<(f),	1ull<<(f), b, .fmask = v },\
	{ 0, 0 },\
};

#define T(x) atomtab, tab ## x
struct matches *atomtab APROTO;

#define OP8 atomopl, op8len
#define OP16 atomopl, op16len
#define OP24 atomopl, op24len
#define OP32 atomopl, op32len
#define OP40 atomopl, op40len
#define OP64 atomopl, op64len
extern int op8len[];
extern int op16len[];
extern int op24len[];
extern int op32len[];
extern int op40len[];
extern int op64len[];
struct matches *atomopl APROTO;

struct matches *atomendmark APROTO;
#define ENDMARK atomendmark, 0

struct matches *atomsestart APROTO;
#define SESTART atomsestart, 0

struct matches *atomseend APROTO;
#define SEEND atomseend, 0

#define N(x) atomname, x
struct matches *atomname APROTO;
#define C(x) atomcmd, x
struct matches *atomcmd APROTO;

#define U(x) atomunk, "unk" x
struct matches *atomunk APROTO;

#define OOPS atomunk, "???"
struct matches *atomunk APROTO;

#define DISCARD atomdiscard, 0
struct matches *atomdiscard APROTO;

struct matches *atomimm APROTO;
struct matches *atomctarg APROTO;
struct matches *atombtarg APROTO;

struct matches *atomign APROTO;

struct matches *atomreg APROTO;

struct matches *atommem APROTO;

struct matches *atomvec APROTO;

struct matches *atombf APROTO;

ull getbf(const struct bitfield *bf, ull *a, ull *m, struct disctx *ctx);
#define GETBF(bf) getbf(bf, a, m, ctx)

const struct disisa *ed_getisa(const char *name);

void envydis (const struct disisa *isa, FILE *out, uint8_t *code, uint32_t start, int num, struct varinfo *varinfo, int quiet, struct label *labels, int labelsnum, const struct envy_colors *cols);

void convert_insn(struct line *line, struct easm_insn *insn);

void convert_iop(struct line *line, struct ed2a_iop *iop);

#endif<|MERGE_RESOLUTION|>--- conflicted
+++ resolved
@@ -33,7 +33,6 @@
 #include <unistd.h>
 #include "util.h"
 #include "var.h"
-#include "ed2a.h"
 #include "ed2i.h"
 #include "colors.h"
 #include "easm.h"
@@ -265,64 +264,6 @@
 
 struct litem {
 	enum etype {
-<<<<<<< HEAD
-		EXPR_NUM,
-		EXPR_ID,
-		EXPR_LABEL,
-		EXPR_REG,
-		EXPR_MEM,
-		EXPR_VEC,
-		EXPR_DISCARD,
-		EXPR_BITFIELD,
-		EXPR_NEG,
-		EXPR_NOT,
-		EXPR_MUL,
-		EXPR_DIV,
-		EXPR_ADD,
-		EXPR_SUB,
-		EXPR_SHL,
-		EXPR_SHR,
-		EXPR_AND,
-		EXPR_XOR,
-		EXPR_OR,
-		EXPR_PIADD,
-		EXPR_PISUB,
-		EXPR_SESTART,
-		EXPR_SEEND,
-		EXPR_ED2A,
-	} type;
-	const char *str;
-	ull num1, num2;
-	const struct expr *expr1;
-	const struct expr *expr2;
-	struct expr **vexprs;
-	int vexprsnum;
-	int vexprsmax;
-	int isimm;
-	int special;
-	struct ed2a_expr *ed2a;
-};
-
-static inline struct expr *makeex(enum etype type) {
-	struct expr *res = calloc(sizeof(*res), 1);
-	res->type = type;
-	return res;
-}
-
-static inline struct expr *makeed2a(struct ed2a_expr *ed2a) {
-	struct expr *res = calloc(sizeof(*res), 1);
-	res->type = EXPR_ED2A;
-	res->ed2a = ed2a;
-	return res;
-}
-
-static inline struct expr *makeunex(enum etype type, const struct expr *expr) {
-	struct expr *res = makeex(type);
-	res->expr1 = expr;
-	res->isimm = expr->isimm;
-	return res;
-}
-=======
 		LITEM_NAME,
 		LITEM_UNK,
 		LITEM_EXPR,
@@ -334,7 +275,6 @@
 };
 
 int setsbf (struct match *res, int pos, int len, ull num);
->>>>>>> 8b0c0f23
 
 static inline struct litem *makeli(struct easm_expr *e) {
 	struct litem *li = calloc(sizeof *li, 1);
@@ -428,6 +368,4 @@
 
 void convert_insn(struct line *line, struct easm_insn *insn);
 
-void convert_iop(struct line *line, struct ed2a_iop *iop);
-
 #endif